name: 'Publish Release'
description: 'Publishes the gemini-cli packages to npm and creates a GitHub release.'

inputs:
  release-version:
    description: 'The version to release (e.g., 0.1.11).'
    required: true
  npm-tag:
    description: 'The npm tag to publish with (e.g., latest, preview, nightly).'
    required: true
  wombat-token-core:
    description: 'The npm token for the @google/gemini-cli-core package.'
    required: true
  wombat-token-cli:
    description: 'The npm token for the @google/gemini-cli package.'
    required: true
  wombat-token-a2a-server:
    description: 'The npm token for the @google/gemini-cli-a2a-server package.'
    required: true
  github-token:
    description: 'The GitHub token for creating the release.'
    required: true
  dry-run:
    description: 'Whether to run in dry-run mode.'
    type: 'string'
    required: true
  release-tag:
    description: 'The release tag for the release (e.g., v0.1.11).'
    required: true
  previous-tag:
    description: 'The previous tag to use for generating release notes.'
    required: true
  skip-github-release:
    description: 'Whether to skip creating a GitHub release.'
    type: 'boolean'
    required: false
    default: false
  working-directory:
    description: 'The working directory to run the steps in.'
    required: false
    default: '.'
  force-skip-tests:
    description: 'Skip tests and validation'
    required: false
    default: false
  branch-name:
    description: 'The name of the release branch.'
  skip-branch-cleanup:
    description: 'Whether to skip cleaning up the release branch.'
    type: 'boolean'
    required: false
    default: false
  gemini_api_key:
    description: 'The API key for running integration tests.'
    required: true
  registry:
    description: 'The registry to publish to.'
    required: false
    default: 'npm-wombat'
runs:
  using: 'composite'
  steps:
<<<<<<< HEAD
    - name: 'Configure npm for publishing'
=======
    - name: '📝 Print Inputs'
      shell: 'bash'
      env:
        JSON_INPUTS: '${{ toJSON(inputs) }}'
      run: 'echo "$JSON_INPUTS"'

    - name: '👤 Configure Git User'
      working-directory: '${{ inputs.working-directory }}'
      shell: 'bash'
      run: |
        git config user.name "gemini-cli-robot"
        git config user.email "gemini-cli-robot@google.com"

    - name: '🌿 Create and switch to a release branch'
      working-directory: '${{ inputs.working-directory }}'
      id: 'release_branch'
      shell: 'bash'
      run: |
        BRANCH_NAME="release/${{ inputs.release-tag }}"
        git switch -c "${BRANCH_NAME}"
        echo "BRANCH_NAME=${BRANCH_NAME}" >> "${GITHUB_OUTPUT}"

    - name: '⬆️ Update package versions'
      working-directory: '${{ inputs.working-directory }}'
      shell: 'bash'
      run: |
        npm run release:version "${{ inputs.release-version }}"

    - name: '💾 Commit and Conditionally Push package versions'
      working-directory: '${{ inputs.working-directory }}'
      shell: 'bash'
      env:
        BRANCH_NAME: '${{ steps.release_branch.outputs.BRANCH_NAME }}'
        DRY_RUN: '${{ inputs.dry-run }}'
        RELEASE_TAG: '${{ inputs.release-tag }}'
      run: |-
        set -e
        git add package.json package-lock.json packages/*/package.json
        git commit -m "chore(release): ${RELEASE_TAG}"
        if [[ "${DRY_RUN}" == "false" ]]; then
          echo "Pushing release branch to remote..."
          git push --set-upstream origin "${BRANCH_NAME}" --follow-tags
        else
          echo "Dry run enabled. Skipping push."
        fi

    - name: '🛠️ Build and Prepare Packages'
      working-directory: '${{ inputs.working-directory }}'
      shell: 'bash'
      run: |
        npm run build:packages
        npm run prepare:package

    - name: '🎁 Bundle'
      working-directory: '${{ inputs.working-directory }}'
      shell: 'bash'
      run: |
        npm run bundle

    - name: '📦 Prepare for GitHub release'
      if: "inputs.registry == 'github'"
      working-directory: '${{ inputs.working-directory }}'
      shell: 'bash'
      run: |
        node ${{ github.workspace }}/scripts/prepare-github-release.js

    - name: 'Configure npm for publishing to npm'
      if: "inputs.registry != 'github'"
>>>>>>> c4bd7594
      uses: 'actions/setup-node@49933ea5288caeca8642d1e84afbd3f7d6820020'
      with:
        node-version-file: '${{ inputs.working-directory }}/.nvmrc'
        registry-url: 'https://wombat-dressing-room.appspot.com'
        scope: '@google'

    - name: 'Configure npm for publishing to GitHub'
      if: "inputs.registry == 'github'"
      uses: 'actions/setup-node@49933ea5288caeca8642d1e84afbd3f7d6820020'
      with:
        node-version-file: '${{ inputs.working-directory }}/.nvmrc'
        registry-url: 'https://npm.pkg.github.com'
        scope: '@google-gemini'

    - name: '📦 Publish @google/gemini-cli-core to npm'
      if: "inputs.registry != 'github'"
      working-directory: '${{ inputs.working-directory }}'
      env:
        NODE_AUTH_TOKEN: '${{ inputs.wombat-token-core }}'
      shell: 'bash'
      run: |
        if [ "${{ inputs.dry-run }}" == "true" ]; then
          npm publish --dry-run --workspace="@google/gemini-cli-core" --no-tag
        else
          npm publish --workspace="@google/gemini-cli-core" --no-tag
        fi

    - name: '📦 Publish @google-gemini/gemini-cli-core to GitHub'
      if: "inputs.registry == 'github'"
      working-directory: '${{ inputs.working-directory }}'
      env:
        NODE_AUTH_TOKEN: '${{ inputs.github-token }}'
      shell: 'bash'
      run: |
        npm publish \
          --dry-run="${{ inputs.dry-run }}" \
          --workspace="@google-gemini/gemini-cli-core" \
          --no-tag

    - name: '🔗 Install latest core package'
      working-directory: '${{ inputs.working-directory }}'
      if: "${{ inputs.dry-run != 'true' && inputs.registry != 'github' }}"
      shell: 'bash'
      run: |
        npm install "@google/gemini-cli-core@${{ inputs.release-version }}" \
        --workspace="@google/gemini-cli" \
        --workspace="@google/gemini-cli-a2a-server" \
        --save-exact

    - name: '📦 Publish @google/gemini-cli to npm'
      if: "inputs.registry != 'github'"
      working-directory: '${{ inputs.working-directory }}'
      env:
        NODE_AUTH_TOKEN: '${{ inputs.wombat-token-cli }}'
      shell: 'bash'
      run: |
        if [ "${{ inputs.dry-run }}" == "true" ]; then
          npm publish --dry-run --workspace="@google/gemini-cli" --no-tag
        else
          npm publish --workspace="@google/gemini-cli" --no-tag
        fi

    - name: '📦 Publish @google-gemini/gemini-cli to GitHub'
      if: "inputs.registry == 'github'"
      working-directory: '${{ inputs.working-directory }}'
      env:
        NODE_AUTH_TOKEN: '${{ inputs.github-token }}'
      shell: 'bash'
      run: |
        npm publish \
          --dry-run="${{ inputs.dry-run }}" \
          --workspace="@google-gemini/gemini-cli" \
          --no-tag

    - name: '📦 Publish @google/gemini-cli-a2a-server'
      if: "inputs.registry != 'github'"
      working-directory: '${{ inputs.working-directory }}'
      env:
        NODE_AUTH_TOKEN: '${{ inputs.wombat-token-a2a-server }}'
      shell: 'bash'
      run: |
        if [ "${{ inputs.dry-run }}" == "true" ]; then
          npm publish --dry-run --workspace="@google/gemini-cli-a2a-server" --no-tag
        else
          npm publish --workspace="@google/gemini-cli-a2a-server" --no-tag
        fi

    - name: '🔬 Verify NPM release by version'
      uses: './.github/actions/verify-release'
      if: "${{ inputs.dry-run != 'true' && inputs.force-skip-tests != 'true' && inputs.registry != 'github' }}"
      with:
        npm-package: '@google/gemini-cli@${{ inputs.release-version }}'
        expected-version: '${{ inputs.release-version }}'
        ref: '${{ inputs.branch-name }}'
        gemini_api_key: '${{ inputs.gemini_api_key }}'

    - name: '🏷️ Tag release'
      uses: './.github/actions/tag-npm-release'
      if: "${{ inputs.dry-run != 'true' && inputs.registry != 'github' }}"
      with:
        channel: '${{ inputs.npm-tag }}'
        version: '${{ inputs.release-version }}'
        dry-run: '${{ inputs.dry-run }}'
        wombat-token-core: '${{ inputs.wombat-token-core }}'
        wombat-token-cli: '${{ inputs.wombat-token-cli }}'
        wombat-token-a2a-server: '${{ inputs.wombat-token-a2a-server }}'

    - name: '🎉 Create GitHub Release'
      working-directory: '${{ inputs.working-directory }}'
      if: "${{ inputs.dry-run != 'true' && inputs.skip-github-release != 'true' && inputs.npm-tag != 'dev' && inputs.registry != 'github' }}"
      env:
        GITHUB_TOKEN: '${{ inputs.github-token }}'
      shell: 'bash'
      run: |
        gh release create "${{ inputs.release-tag }}" \
          bundle/gemini.js \
          --target "${{ inputs.branch-name }}" \
          --title "Release ${{ inputs.release-tag }}" \
          --notes-start-tag "${{ inputs.previous-tag }}" \
          --generate-notes

    - name: '🧹 Clean up release branch'
      working-directory: '${{ inputs.working-directory }}'
      if: "${{ inputs.dry-run != 'true' && inputs.skip-branch-cleanup != 'true' }}"
      continue-on-error: true
      shell: 'bash'
      run: |
        echo "Cleaning up release branch ${{ inputs.branch-name }}..."
        git push origin --delete "${{ inputs.branch-name }}"<|MERGE_RESOLUTION|>--- conflicted
+++ resolved
@@ -60,78 +60,13 @@
 runs:
   using: 'composite'
   steps:
-<<<<<<< HEAD
-    - name: 'Configure npm for publishing'
-=======
     - name: '📝 Print Inputs'
       shell: 'bash'
       env:
         JSON_INPUTS: '${{ toJSON(inputs) }}'
       run: 'echo "$JSON_INPUTS"'
 
-    - name: '👤 Configure Git User'
-      working-directory: '${{ inputs.working-directory }}'
-      shell: 'bash'
-      run: |
-        git config user.name "gemini-cli-robot"
-        git config user.email "gemini-cli-robot@google.com"
-
-    - name: '🌿 Create and switch to a release branch'
-      working-directory: '${{ inputs.working-directory }}'
-      id: 'release_branch'
-      shell: 'bash'
-      run: |
-        BRANCH_NAME="release/${{ inputs.release-tag }}"
-        git switch -c "${BRANCH_NAME}"
-        echo "BRANCH_NAME=${BRANCH_NAME}" >> "${GITHUB_OUTPUT}"
-
-    - name: '⬆️ Update package versions'
-      working-directory: '${{ inputs.working-directory }}'
-      shell: 'bash'
-      run: |
-        npm run release:version "${{ inputs.release-version }}"
-
-    - name: '💾 Commit and Conditionally Push package versions'
-      working-directory: '${{ inputs.working-directory }}'
-      shell: 'bash'
-      env:
-        BRANCH_NAME: '${{ steps.release_branch.outputs.BRANCH_NAME }}'
-        DRY_RUN: '${{ inputs.dry-run }}'
-        RELEASE_TAG: '${{ inputs.release-tag }}'
-      run: |-
-        set -e
-        git add package.json package-lock.json packages/*/package.json
-        git commit -m "chore(release): ${RELEASE_TAG}"
-        if [[ "${DRY_RUN}" == "false" ]]; then
-          echo "Pushing release branch to remote..."
-          git push --set-upstream origin "${BRANCH_NAME}" --follow-tags
-        else
-          echo "Dry run enabled. Skipping push."
-        fi
-
-    - name: '🛠️ Build and Prepare Packages'
-      working-directory: '${{ inputs.working-directory }}'
-      shell: 'bash'
-      run: |
-        npm run build:packages
-        npm run prepare:package
-
-    - name: '🎁 Bundle'
-      working-directory: '${{ inputs.working-directory }}'
-      shell: 'bash'
-      run: |
-        npm run bundle
-
-    - name: '📦 Prepare for GitHub release'
-      if: "inputs.registry == 'github'"
-      working-directory: '${{ inputs.working-directory }}'
-      shell: 'bash'
-      run: |
-        node ${{ github.workspace }}/scripts/prepare-github-release.js
-
-    - name: 'Configure npm for publishing to npm'
-      if: "inputs.registry != 'github'"
->>>>>>> c4bd7594
+    - name: 'Configure npm for publishing'
       uses: 'actions/setup-node@49933ea5288caeca8642d1e84afbd3f7d6820020'
       with:
         node-version-file: '${{ inputs.working-directory }}/.nvmrc'
