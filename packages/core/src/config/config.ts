/**
 * @license
 * Copyright 2025 Google LLC
 * SPDX-License-Identifier: Apache-2.0
 */

import * as path from 'node:path';
import process from 'node:process';
import type { ContentGeneratorConfig } from '../core/contentGenerator.js';
import {
  AuthType,
  createContentGeneratorConfig,
} from '../core/contentGenerator.js';
import { PromptRegistry } from '../prompts/prompt-registry.js';
import { ToolRegistry } from '../tools/tool-registry.js';
import { LSTool } from '../tools/ls.js';
import { ReadFileTool } from '../tools/read-file.js';
import { GrepTool } from '../tools/grep.js';
import { RipGrepTool } from '../tools/ripGrep.js';
import { GlobTool } from '../tools/glob.js';
import { EditTool } from '../tools/edit.js';
import { ShellTool } from '../tools/shell.js';
import { WriteFileTool } from '../tools/write-file.js';
import { WebFetchTool } from '../tools/web-fetch.js';
import { ReadManyFilesTool } from '../tools/read-many-files.js';
import { MemoryTool, setGeminiMdFilename } from '../tools/memoryTool.js';
import { WebSearchTool } from '../tools/web-search.js';
import { GeminiClient } from '../core/client.js';
import { FileDiscoveryService } from '../services/fileDiscoveryService.js';
import { GitService } from '../services/gitService.js';
import type { TelemetryTarget } from '../telemetry/index.js';
import {
  initializeTelemetry,
  DEFAULT_TELEMETRY_TARGET,
  DEFAULT_OTLP_ENDPOINT,
} from '../telemetry/index.js';
import { StartSessionEvent } from '../telemetry/index.js';
import {
  DEFAULT_GEMINI_EMBEDDING_MODEL,
  DEFAULT_GEMINI_FLASH_MODEL,
} from './models.js';
import { shouldAttemptBrowserLaunch } from '../utils/browser.js';
import type { MCPOAuthConfig } from '../mcp/oauth-provider.js';
import { IdeClient } from '../ide/ide-client.js';
import type { Content } from '@google/genai';
import type { FileSystemService } from '../services/fileSystemService.js';
import { StandardFileSystemService } from '../services/fileSystemService.js';
import { logCliConfiguration, logIdeConnection } from '../telemetry/loggers.js';
import { IdeConnectionEvent, IdeConnectionType } from '../telemetry/types.js';

// Re-export OAuth config type
export type { MCPOAuthConfig, AnyToolInvocation };
import type { AnyToolInvocation } from '../tools/tools.js';
import { WorkspaceContext } from '../utils/workspaceContext.js';
import { Storage } from './storage.js';
import { FileExclusions } from '../utils/ignorePatterns.js';

export enum ApprovalMode {
  DEFAULT = 'default',
  AUTO_EDIT = 'autoEdit',
  YOLO = 'yolo',
}

export interface AccessibilitySettings {
  disableLoadingPhrases?: boolean;
  screenReader?: boolean;
}

export interface BugCommandSettings {
  urlTemplate: string;
}

export interface ChatCompressionSettings {
  contextPercentageThreshold?: number;
}

export interface SummarizeToolOutputSettings {
  tokenBudget?: number;
}

export interface TelemetrySettings {
  enabled?: boolean;
  target?: TelemetryTarget;
  otlpEndpoint?: string;
  otlpProtocol?: 'grpc' | 'http';
  logPrompts?: boolean;
  outfile?: string;
}

export interface GeminiCLIExtension {
  name: string;
  version: string;
  isActive: boolean;
  path: string;
}
export interface FileFilteringOptions {
  respectGitIgnore: boolean;
  respectGeminiIgnore: boolean;
}
// For memory files
export const DEFAULT_MEMORY_FILE_FILTERING_OPTIONS: FileFilteringOptions = {
  respectGitIgnore: false,
  respectGeminiIgnore: true,
};
// For all other files
export const DEFAULT_FILE_FILTERING_OPTIONS: FileFilteringOptions = {
  respectGitIgnore: true,
  respectGeminiIgnore: true,
};
export class MCPServerConfig {
  constructor(
    // For stdio transport
    readonly command?: string,
    readonly args?: string[],
    readonly env?: Record<string, string>,
    readonly cwd?: string,
    // For sse transport
    readonly url?: string,
    // For streamable http transport
    readonly httpUrl?: string,
    readonly headers?: Record<string, string>,
    // For websocket transport
    readonly tcp?: string,
    // Common
    readonly timeout?: number,
    readonly trust?: boolean,
    // Metadata
    readonly description?: string,
    readonly includeTools?: string[],
    readonly excludeTools?: string[],
    readonly extensionName?: string,
    // OAuth configuration
    readonly oauth?: MCPOAuthConfig,
    readonly authProviderType?: AuthProviderType,
  ) {}
}

export enum AuthProviderType {
  DYNAMIC_DISCOVERY = 'dynamic_discovery',
  GOOGLE_CREDENTIALS = 'google_credentials',
}

export interface SandboxConfig {
  command: 'docker' | 'podman' | 'sandbox-exec';
  image: string;
}

export type FlashFallbackHandler = (
  currentModel: string,
  fallbackModel: string,
  error?: unknown,
) => Promise<boolean | string | null>;

export interface ConfigParameters {
  sessionId: string;
  embeddingModel?: string;
  sandbox?: SandboxConfig;
  targetDir: string;
  debugMode: boolean;
  question?: string;
  fullContext?: boolean;
  coreTools?: string[];
  allowedTools?: string[];
  excludeTools?: string[];
  toolDiscoveryCommand?: string;
  toolCallCommand?: string;
  mcpServerCommand?: string;
  mcpServers?: Record<string, MCPServerConfig>;
  userMemory?: string;
  geminiMdFileCount?: number;
  approvalMode?: ApprovalMode;
  showMemoryUsage?: boolean;
  contextFileName?: string | string[];
  accessibility?: AccessibilitySettings;
  telemetry?: TelemetrySettings;
  usageStatisticsEnabled?: boolean;
  fileFiltering?: {
    respectGitIgnore?: boolean;
    respectGeminiIgnore?: boolean;
    enableRecursiveFileSearch?: boolean;
    disableFuzzySearch?: boolean;
  };
  checkpointing?: boolean;
  proxy?: string;
  cwd: string;
  fileDiscoveryService?: FileDiscoveryService;
  includeDirectories?: string[];
  bugCommand?: BugCommandSettings;
  model: string;
  extensionContextFilePaths?: string[];
  maxSessionTurns?: number;
  experimentalZedIntegration?: boolean;
  listExtensions?: boolean;
  extensions?: GeminiCLIExtension[];
  blockedMcpServers?: Array<{ name: string; extensionName: string }>;
  noBrowser?: boolean;
  summarizeToolOutput?: Record<string, SummarizeToolOutputSettings>;
  folderTrustFeature?: boolean;
  folderTrust?: boolean;
  ideMode?: boolean;
  loadMemoryFromIncludeDirectories?: boolean;
  chatCompression?: ChatCompressionSettings;
  interactive?: boolean;
  trustedFolder?: boolean;
  useRipgrep?: boolean;
  shouldUseNodePtyShell?: boolean;
  skipNextSpeakerCheck?: boolean;
<<<<<<< HEAD
  terminalWidth?: number;
  terminalHeight?: number;
=======
  extensionManagement?: boolean;
>>>>>>> 1baa74eb
  enablePromptCompletion?: boolean;
}

export class Config {
  private toolRegistry!: ToolRegistry;
  private promptRegistry!: PromptRegistry;
  private sessionId: string;
  private fileSystemService: FileSystemService;
  private contentGeneratorConfig!: ContentGeneratorConfig;
  private readonly embeddingModel: string;
  private readonly sandbox: SandboxConfig | undefined;
  private readonly targetDir: string;
  private workspaceContext: WorkspaceContext;
  private readonly debugMode: boolean;
  private readonly question: string | undefined;
  private readonly fullContext: boolean;
  private readonly coreTools: string[] | undefined;
  private readonly allowedTools: string[] | undefined;
  private readonly excludeTools: string[] | undefined;
  private readonly toolDiscoveryCommand: string | undefined;
  private readonly toolCallCommand: string | undefined;
  private readonly mcpServerCommand: string | undefined;
  private readonly mcpServers: Record<string, MCPServerConfig> | undefined;
  private userMemory: string;
  private geminiMdFileCount: number;
  private approvalMode: ApprovalMode;
  private readonly showMemoryUsage: boolean;
  private readonly accessibility: AccessibilitySettings;
  private readonly telemetrySettings: TelemetrySettings;
  private readonly usageStatisticsEnabled: boolean;
  private geminiClient!: GeminiClient;
  private readonly fileFiltering: {
    respectGitIgnore: boolean;
    respectGeminiIgnore: boolean;
    enableRecursiveFileSearch: boolean;
    disableFuzzySearch: boolean;
  };
  private fileDiscoveryService: FileDiscoveryService | null = null;
  private gitService: GitService | undefined = undefined;
  private readonly checkpointing: boolean;
  private readonly proxy: string | undefined;
  private readonly cwd: string;
  private readonly bugCommand: BugCommandSettings | undefined;
  private readonly model: string;
  private readonly extensionContextFilePaths: string[];
  private readonly noBrowser: boolean;
  private readonly folderTrustFeature: boolean;
  private readonly folderTrust: boolean;
  private ideMode: boolean;
  private ideClient!: IdeClient;
  private inFallbackMode = false;
  private readonly maxSessionTurns: number;
  private readonly listExtensions: boolean;
  private readonly _extensions: GeminiCLIExtension[];
  private readonly _blockedMcpServers: Array<{
    name: string;
    extensionName: string;
  }>;
  flashFallbackHandler?: FlashFallbackHandler;
  private quotaErrorOccurred: boolean = false;
  private readonly summarizeToolOutput:
    | Record<string, SummarizeToolOutputSettings>
    | undefined;
  private readonly experimentalZedIntegration: boolean = false;
  private readonly loadMemoryFromIncludeDirectories: boolean = false;
  private readonly chatCompression: ChatCompressionSettings | undefined;
  private readonly interactive: boolean;
  private readonly trustedFolder: boolean | undefined;
  private readonly useRipgrep: boolean;
  private readonly shouldUseNodePtyShell: boolean;
  private readonly skipNextSpeakerCheck: boolean;
<<<<<<< HEAD
  private terminalWidth: number;
  private terminalHeight: number;
=======
  private readonly extensionManagement: boolean;
>>>>>>> 1baa74eb
  private readonly enablePromptCompletion: boolean = false;
  private initialized: boolean = false;
  readonly storage: Storage;
  private readonly fileExclusions: FileExclusions;

  constructor(params: ConfigParameters) {
    this.sessionId = params.sessionId;
    this.embeddingModel =
      params.embeddingModel ?? DEFAULT_GEMINI_EMBEDDING_MODEL;
    this.fileSystemService = new StandardFileSystemService();
    this.sandbox = params.sandbox;
    this.targetDir = path.resolve(params.targetDir);
    this.workspaceContext = new WorkspaceContext(
      this.targetDir,
      params.includeDirectories ?? [],
    );
    this.debugMode = params.debugMode;
    this.question = params.question;
    this.fullContext = params.fullContext ?? false;
    this.coreTools = params.coreTools;
    this.allowedTools = params.allowedTools;
    this.excludeTools = params.excludeTools;
    this.toolDiscoveryCommand = params.toolDiscoveryCommand;
    this.toolCallCommand = params.toolCallCommand;
    this.mcpServerCommand = params.mcpServerCommand;
    this.mcpServers = params.mcpServers;
    this.userMemory = params.userMemory ?? '';
    this.geminiMdFileCount = params.geminiMdFileCount ?? 0;
    this.approvalMode = params.approvalMode ?? ApprovalMode.DEFAULT;
    this.showMemoryUsage = params.showMemoryUsage ?? false;
    this.accessibility = params.accessibility ?? {};
    this.telemetrySettings = {
      enabled: params.telemetry?.enabled ?? false,
      target: params.telemetry?.target ?? DEFAULT_TELEMETRY_TARGET,
      otlpEndpoint: params.telemetry?.otlpEndpoint ?? DEFAULT_OTLP_ENDPOINT,
      otlpProtocol: params.telemetry?.otlpProtocol,
      logPrompts: params.telemetry?.logPrompts ?? true,
      outfile: params.telemetry?.outfile,
    };
    this.usageStatisticsEnabled = params.usageStatisticsEnabled ?? true;

    this.fileFiltering = {
      respectGitIgnore: params.fileFiltering?.respectGitIgnore ?? true,
      respectGeminiIgnore: params.fileFiltering?.respectGeminiIgnore ?? true,
      enableRecursiveFileSearch:
        params.fileFiltering?.enableRecursiveFileSearch ?? true,
      disableFuzzySearch: params.fileFiltering?.disableFuzzySearch ?? false,
    };
    this.checkpointing = params.checkpointing ?? false;
    this.proxy = params.proxy;
    this.cwd = params.cwd ?? process.cwd();
    this.fileDiscoveryService = params.fileDiscoveryService ?? null;
    this.bugCommand = params.bugCommand;
    this.model = params.model;
    this.extensionContextFilePaths = params.extensionContextFilePaths ?? [];
    this.maxSessionTurns = params.maxSessionTurns ?? -1;
    this.experimentalZedIntegration =
      params.experimentalZedIntegration ?? false;
    this.listExtensions = params.listExtensions ?? false;
    this._extensions = params.extensions ?? [];
    this._blockedMcpServers = params.blockedMcpServers ?? [];
    this.noBrowser = params.noBrowser ?? false;
    this.summarizeToolOutput = params.summarizeToolOutput;
    this.folderTrustFeature = params.folderTrustFeature ?? false;
    this.folderTrust = params.folderTrust ?? false;
    this.ideMode = params.ideMode ?? false;
    this.loadMemoryFromIncludeDirectories =
      params.loadMemoryFromIncludeDirectories ?? false;
    this.chatCompression = params.chatCompression;
    this.interactive = params.interactive ?? false;
    this.trustedFolder = params.trustedFolder;
    this.useRipgrep = params.useRipgrep ?? false;
    this.shouldUseNodePtyShell = params.shouldUseNodePtyShell ?? false;
    this.skipNextSpeakerCheck = params.skipNextSpeakerCheck ?? false;
<<<<<<< HEAD
    this.terminalWidth = params.terminalWidth ?? 80;
    this.terminalHeight = params.terminalHeight ?? 24;
=======
    this.extensionManagement = params.extensionManagement ?? false;
>>>>>>> 1baa74eb
    this.storage = new Storage(this.targetDir);
    this.enablePromptCompletion = params.enablePromptCompletion ?? false;
    this.fileExclusions = new FileExclusions(this);

    if (params.contextFileName) {
      setGeminiMdFilename(params.contextFileName);
    }

    if (this.telemetrySettings.enabled) {
      initializeTelemetry(this);
    }
  }

  /**
   * Must only be called once, throws if called again.
   */
  async initialize(): Promise<void> {
    if (this.initialized) {
      throw Error('Config was already initialized');
    }
    this.initialized = true;
    this.ideClient = await IdeClient.getInstance();
    // Initialize centralized FileDiscoveryService
    this.getFileService();
    if (this.getCheckpointingEnabled()) {
      await this.getGitService();
    }
    this.promptRegistry = new PromptRegistry();
    this.toolRegistry = await this.createToolRegistry();
    logCliConfiguration(this, new StartSessionEvent(this, this.toolRegistry));
  }

  async refreshAuth(authMethod: AuthType) {
    // Save the current conversation history before creating a new client
    let existingHistory: Content[] = [];
    if (this.geminiClient && this.geminiClient.isInitialized()) {
      existingHistory = this.geminiClient.getHistory();
    }

    // Create new content generator config
    const newContentGeneratorConfig = createContentGeneratorConfig(
      this,
      authMethod,
    );

    // Create and initialize new client in local variable first
    const newGeminiClient = new GeminiClient(this);
    await newGeminiClient.initialize(newContentGeneratorConfig);

    // Vertex and Genai have incompatible encryption and sending history with
    // throughtSignature from Genai to Vertex will fail, we need to strip them
    const fromGenaiToVertex =
      this.contentGeneratorConfig?.authType === AuthType.USE_GEMINI &&
      authMethod === AuthType.LOGIN_WITH_GOOGLE;

    // Only assign to instance properties after successful initialization
    this.contentGeneratorConfig = newContentGeneratorConfig;
    this.geminiClient = newGeminiClient;

    // Restore the conversation history to the new client
    if (existingHistory.length > 0) {
      this.geminiClient.setHistory(existingHistory, {
        stripThoughts: fromGenaiToVertex,
      });
    }

    // Reset the session flag since we're explicitly changing auth and using default model
    this.inFallbackMode = false;
  }

  getSessionId(): string {
    return this.sessionId;
  }

  setSessionId(sessionId: string): void {
    this.sessionId = sessionId;
  }

  shouldLoadMemoryFromIncludeDirectories(): boolean {
    return this.loadMemoryFromIncludeDirectories;
  }

  getContentGeneratorConfig(): ContentGeneratorConfig {
    return this.contentGeneratorConfig;
  }

  getModel(): string {
    return this.contentGeneratorConfig?.model || this.model;
  }

  setModel(newModel: string): void {
    if (this.contentGeneratorConfig) {
      this.contentGeneratorConfig.model = newModel;
    }
  }

  isInFallbackMode(): boolean {
    return this.inFallbackMode;
  }

  setFallbackMode(active: boolean): void {
    this.inFallbackMode = active;
  }

  setFlashFallbackHandler(handler: FlashFallbackHandler): void {
    this.flashFallbackHandler = handler;
  }

  getMaxSessionTurns(): number {
    return this.maxSessionTurns;
  }

  setQuotaErrorOccurred(value: boolean): void {
    this.quotaErrorOccurred = value;
  }

  getQuotaErrorOccurred(): boolean {
    return this.quotaErrorOccurred;
  }

  getEmbeddingModel(): string {
    return this.embeddingModel;
  }

  getSandbox(): SandboxConfig | undefined {
    return this.sandbox;
  }

  isRestrictiveSandbox(): boolean {
    const sandboxConfig = this.getSandbox();
    const seatbeltProfile = process.env['SEATBELT_PROFILE'];
    return (
      !!sandboxConfig &&
      sandboxConfig.command === 'sandbox-exec' &&
      !!seatbeltProfile &&
      seatbeltProfile.startsWith('restrictive-')
    );
  }

  getTargetDir(): string {
    return this.targetDir;
  }

  getProjectRoot(): string {
    return this.targetDir;
  }

  getWorkspaceContext(): WorkspaceContext {
    return this.workspaceContext;
  }

  getToolRegistry(): ToolRegistry {
    return this.toolRegistry;
  }

  getPromptRegistry(): PromptRegistry {
    return this.promptRegistry;
  }

  getDebugMode(): boolean {
    return this.debugMode;
  }
  getQuestion(): string | undefined {
    return this.question;
  }

  getFullContext(): boolean {
    return this.fullContext;
  }

  getCoreTools(): string[] | undefined {
    return this.coreTools;
  }

  getAllowedTools(): string[] | undefined {
    return this.allowedTools;
  }

  getExcludeTools(): string[] | undefined {
    return this.excludeTools;
  }

  getToolDiscoveryCommand(): string | undefined {
    return this.toolDiscoveryCommand;
  }

  getToolCallCommand(): string | undefined {
    return this.toolCallCommand;
  }

  getMcpServerCommand(): string | undefined {
    return this.mcpServerCommand;
  }

  getMcpServers(): Record<string, MCPServerConfig> | undefined {
    return this.mcpServers;
  }

  getUserMemory(): string {
    return this.userMemory;
  }

  setUserMemory(newUserMemory: string): void {
    this.userMemory = newUserMemory;
  }

  getGeminiMdFileCount(): number {
    return this.geminiMdFileCount;
  }

  setGeminiMdFileCount(count: number): void {
    this.geminiMdFileCount = count;
  }

  getApprovalMode(): ApprovalMode {
    return this.approvalMode;
  }

  setApprovalMode(mode: ApprovalMode): void {
    if (this.isTrustedFolder() === false && mode !== ApprovalMode.DEFAULT) {
      throw new Error(
        'Cannot enable privileged approval modes in an untrusted folder.',
      );
    }
    this.approvalMode = mode;
  }

  getShowMemoryUsage(): boolean {
    return this.showMemoryUsage;
  }

  getAccessibility(): AccessibilitySettings {
    return this.accessibility;
  }

  getTelemetryEnabled(): boolean {
    return this.telemetrySettings.enabled ?? false;
  }

  getTelemetryLogPromptsEnabled(): boolean {
    return this.telemetrySettings.logPrompts ?? true;
  }

  getTelemetryOtlpEndpoint(): string {
    return this.telemetrySettings.otlpEndpoint ?? DEFAULT_OTLP_ENDPOINT;
  }

  getTelemetryOtlpProtocol(): 'grpc' | 'http' {
    return this.telemetrySettings.otlpProtocol ?? 'grpc';
  }

  getTelemetryTarget(): TelemetryTarget {
    return this.telemetrySettings.target ?? DEFAULT_TELEMETRY_TARGET;
  }

  getTelemetryOutfile(): string | undefined {
    return this.telemetrySettings.outfile;
  }

  getGeminiClient(): GeminiClient {
    return this.geminiClient;
  }

  getEnableRecursiveFileSearch(): boolean {
    return this.fileFiltering.enableRecursiveFileSearch;
  }

  getFileFilteringDisableFuzzySearch(): boolean {
    return this.fileFiltering.disableFuzzySearch;
  }

  getFileFilteringRespectGitIgnore(): boolean {
    return this.fileFiltering.respectGitIgnore;
  }
  getFileFilteringRespectGeminiIgnore(): boolean {
    return this.fileFiltering.respectGeminiIgnore;
  }

  getFileFilteringOptions(): FileFilteringOptions {
    return {
      respectGitIgnore: this.fileFiltering.respectGitIgnore,
      respectGeminiIgnore: this.fileFiltering.respectGeminiIgnore,
    };
  }

  /**
   * Gets custom file exclusion patterns from configuration.
   * TODO: This is a placeholder implementation. In the future, this could
   * read from settings files, CLI arguments, or environment variables.
   */
  getCustomExcludes(): string[] {
    // Placeholder implementation - returns empty array for now
    // Future implementation could read from:
    // - User settings file
    // - Project-specific configuration
    // - Environment variables
    // - CLI arguments
    return [];
  }

  getCheckpointingEnabled(): boolean {
    return this.checkpointing;
  }

  getProxy(): string | undefined {
    return this.proxy;
  }

  getWorkingDir(): string {
    return this.cwd;
  }

  getBugCommand(): BugCommandSettings | undefined {
    return this.bugCommand;
  }

  getFileService(): FileDiscoveryService {
    if (!this.fileDiscoveryService) {
      this.fileDiscoveryService = new FileDiscoveryService(this.targetDir);
    }
    return this.fileDiscoveryService;
  }

  getUsageStatisticsEnabled(): boolean {
    return this.usageStatisticsEnabled;
  }

  getExtensionContextFilePaths(): string[] {
    return this.extensionContextFilePaths;
  }

  getExperimentalZedIntegration(): boolean {
    return this.experimentalZedIntegration;
  }

  getListExtensions(): boolean {
    return this.listExtensions;
  }

  getExtensionManagement(): boolean {
    return this.extensionManagement;
  }

  getExtensions(): GeminiCLIExtension[] {
    return this._extensions;
  }

  getBlockedMcpServers(): Array<{ name: string; extensionName: string }> {
    return this._blockedMcpServers;
  }

  getNoBrowser(): boolean {
    return this.noBrowser;
  }

  isBrowserLaunchSuppressed(): boolean {
    return this.getNoBrowser() || !shouldAttemptBrowserLaunch();
  }

  getSummarizeToolOutputConfig():
    | Record<string, SummarizeToolOutputSettings>
    | undefined {
    return this.summarizeToolOutput;
  }

  getIdeMode(): boolean {
    return this.ideMode;
  }

  getFolderTrustFeature(): boolean {
    return this.folderTrustFeature;
  }

  getFolderTrust(): boolean {
    return this.folderTrust;
  }

  isTrustedFolder(): boolean | undefined {
    return this.trustedFolder;
  }

  setIdeMode(value: boolean): void {
    this.ideMode = value;
  }

  async setIdeModeAndSyncConnection(value: boolean): Promise<void> {
    this.ideMode = value;
    if (value) {
      await this.ideClient.connect();
      logIdeConnection(this, new IdeConnectionEvent(IdeConnectionType.SESSION));
    } else {
      await this.ideClient.disconnect();
    }
  }

  getIdeClient(): IdeClient {
    return this.ideClient;
  }

  /**
   * Get the current FileSystemService
   */
  getFileSystemService(): FileSystemService {
    return this.fileSystemService;
  }

  /**
   * Set a custom FileSystemService
   */
  setFileSystemService(fileSystemService: FileSystemService): void {
    this.fileSystemService = fileSystemService;
  }

  getChatCompression(): ChatCompressionSettings | undefined {
    return this.chatCompression;
  }

  isInteractive(): boolean {
    return this.interactive;
  }

  getUseRipgrep(): boolean {
    return this.useRipgrep;
  }

  getShouldUseNodePtyShell(): boolean {
    return this.shouldUseNodePtyShell;
  }

  getSkipNextSpeakerCheck(): boolean {
    return this.skipNextSpeakerCheck;
  }

  getTerminalWidth(): number {
    return this.terminalWidth;
  }

  setTerminalWidth(width: number): void {
    this.terminalWidth = width;
  }

  getTerminalHeight(): number {
    return this.terminalHeight;
  }

  setTerminalHeight(height: number): void {
    this.terminalHeight = height;
  }
  getScreenReader(): boolean {
    return this.accessibility.screenReader ?? false;
  }

  getEnablePromptCompletion(): boolean {
    return this.enablePromptCompletion;
  }

  async getGitService(): Promise<GitService> {
    if (!this.gitService) {
      this.gitService = new GitService(this.targetDir, this.storage);
      await this.gitService.initialize();
    }
    return this.gitService;
  }

  getFileExclusions(): FileExclusions {
    return this.fileExclusions;
  }

  async createToolRegistry(): Promise<ToolRegistry> {
    const registry = new ToolRegistry(this);

    // helper to create & register core tools that are enabled
    // eslint-disable-next-line @typescript-eslint/no-explicit-any
    const registerCoreTool = (ToolClass: any, ...args: unknown[]) => {
      const className = ToolClass.name;
      const toolName = ToolClass.Name || className;
      const coreTools = this.getCoreTools();
      const excludeTools = this.getExcludeTools() || [];

      let isEnabled = true; // Enabled by default if coreTools is not set.
      if (coreTools) {
        isEnabled = coreTools.some(
          (tool) =>
            tool === className ||
            tool === toolName ||
            tool.startsWith(`${className}(`) ||
            tool.startsWith(`${toolName}(`),
        );
      }

      const isExcluded = excludeTools.some(
        (tool) => tool === className || tool === toolName,
      );

      if (isExcluded) {
        isEnabled = false;
      }

      if (isEnabled) {
        registry.registerTool(new ToolClass(...args));
      }
    };

    registerCoreTool(LSTool, this);
    registerCoreTool(ReadFileTool, this);

    if (this.getUseRipgrep()) {
      registerCoreTool(RipGrepTool, this);
    } else {
      registerCoreTool(GrepTool, this);
    }

    registerCoreTool(GlobTool, this);
    registerCoreTool(EditTool, this);
    registerCoreTool(WriteFileTool, this);
    registerCoreTool(WebFetchTool, this);
    registerCoreTool(ReadManyFilesTool, this);
    registerCoreTool(ShellTool, this);
    registerCoreTool(MemoryTool);
    registerCoreTool(WebSearchTool, this);

    await registry.discoverAllTools();
    return registry;
  }
}
// Export model constants for use in CLI
export { DEFAULT_GEMINI_FLASH_MODEL };<|MERGE_RESOLUTION|>--- conflicted
+++ resolved
@@ -205,12 +205,9 @@
   useRipgrep?: boolean;
   shouldUseNodePtyShell?: boolean;
   skipNextSpeakerCheck?: boolean;
-<<<<<<< HEAD
   terminalWidth?: number;
   terminalHeight?: number;
-=======
   extensionManagement?: boolean;
->>>>>>> 1baa74eb
   enablePromptCompletion?: boolean;
 }
 
@@ -282,12 +279,9 @@
   private readonly useRipgrep: boolean;
   private readonly shouldUseNodePtyShell: boolean;
   private readonly skipNextSpeakerCheck: boolean;
-<<<<<<< HEAD
   private terminalWidth: number;
   private terminalHeight: number;
-=======
   private readonly extensionManagement: boolean;
->>>>>>> 1baa74eb
   private readonly enablePromptCompletion: boolean = false;
   private initialized: boolean = false;
   readonly storage: Storage;
@@ -362,12 +356,9 @@
     this.useRipgrep = params.useRipgrep ?? false;
     this.shouldUseNodePtyShell = params.shouldUseNodePtyShell ?? false;
     this.skipNextSpeakerCheck = params.skipNextSpeakerCheck ?? false;
-<<<<<<< HEAD
     this.terminalWidth = params.terminalWidth ?? 80;
     this.terminalHeight = params.terminalHeight ?? 24;
-=======
     this.extensionManagement = params.extensionManagement ?? false;
->>>>>>> 1baa74eb
     this.storage = new Storage(this.targetDir);
     this.enablePromptCompletion = params.enablePromptCompletion ?? false;
     this.fileExclusions = new FileExclusions(this);
