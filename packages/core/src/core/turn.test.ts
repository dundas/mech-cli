--- conflicted
+++ resolved
@@ -13,10 +13,7 @@
 import type { GenerateContentResponse, Part, Content } from '@google/genai';
 import { reportError } from '../utils/errorReporting.js';
 import type { GeminiChat } from './geminiChat.js';
-<<<<<<< HEAD
-=======
-import { InvalidStreamError, StreamEventType } from './geminiChat.js';
->>>>>>> cce24573
+import { InvalidStreamError } from './geminiChat.js';
 
 const mockSendMessageStream = vi.fn();
 const mockGetHistory = vi.fn();
