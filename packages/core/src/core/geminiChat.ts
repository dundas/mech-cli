/**
 * @license
 * Copyright 2025 Google LLC
 * SPDX-License-Identifier: Apache-2.0
 */

// DISCLAIMER: This is a copied version of https://github.com/googleapis/js-genai/blob/main/src/chats.ts with the intention of working around a key bug
// where function responses are not treated as "valid" responses: https://b.corp.google.com/issues/420354090

import {
  GenerateContentResponse,
  type Content,
  type GenerateContentConfig,
  type SendMessageParameters,
  type Part,
  type Tool,
  FinishReason,
} from '@google/genai';
import { toParts } from '../code_assist/converter.js';
import { createUserContent } from '@google/genai';
import { retryWithBackoff } from '../utils/retry.js';
import type { Config } from '../config/config.js';
import {
  DEFAULT_GEMINI_FLASH_MODEL,
  getEffectiveModel,
} from '../config/models.js';
import {
  AdkToolAdapter,
  type AnyDeclarativeTool,
  hasCycleInSchema,
  MUTATOR_KINDS,
} from '../tools/tools.js';
import type { StructuredError } from './turn.js';
<<<<<<< HEAD
import { toGenerateContentResponse } from './responseConverter.js';
import {
  LlmAgent,
  InMemoryRunner,
  type Event,
  createEvent,
  type Session,
} from '@google/adk';
import type { ToolRegistry } from '../tools/tool-registry.js';
=======
import type { CompletedToolCall } from './coreToolScheduler.js';
>>>>>>> c23eb84b
import {
  logContentRetry,
  logContentRetryFailure,
} from '../telemetry/loggers.js';
import { ChatRecordingService } from '../services/chatRecordingService.js';
import { MessageBusPlugin } from '../confirmation-bus/message-bus-plugin.js';
import {
  ContentRetryEvent,
  ContentRetryFailureEvent,
} from '../telemetry/types.js';
import { handleFallback } from '../fallback/handler.js';
import { isFunctionResponse } from '../utils/messageInspectors.js';
import { partListUnionToString } from './geminiRequest.js';
import * as os from 'node:os';
import { randomUUID } from 'node:crypto';
import { uiTelemetryService } from '../telemetry/uiTelemetry.js';

export enum StreamEventType {
  /** A regular content chunk from the API. */
  CHUNK = 'chunk',
  /** A signal that a retry is about to happen. The UI should discard any partial
   * content from the attempt that just failed. */
  RETRY = 'retry',
}

export type StreamEvent =
  | { type: StreamEventType.CHUNK; value: GenerateContentResponse }
  | { type: StreamEventType.RETRY };

/**
 * Options for retrying due to invalid content from the model.
 */
interface ContentRetryOptions {
  /** Total number of attempts to make (1 initial + N retries). */
  maxAttempts: number;
  /** The base delay in milliseconds for linear backoff. */
  initialDelayMs: number;
}

const INVALID_CONTENT_RETRY_OPTIONS: ContentRetryOptions = {
  maxAttempts: 2, // 1 initial call + 1 retry
  initialDelayMs: 500,
};

/**
 * Returns true if the response is valid, false otherwise.
 */
function isValidResponse(response: GenerateContentResponse): boolean {
  if (response.candidates === undefined || response.candidates.length === 0) {
    return false;
  }
  const content = response.candidates[0]?.content;
  if (content === undefined) {
    return false;
  }
  return isValidContent(content);
}

export function isValidNonThoughtTextPart(part: Part): boolean {
  return (
    typeof part.text === 'string' &&
    !part.thought &&
    // Technically, the model should never generate parts that have text and
    //  any of these but we don't trust them so check anyways.
    !part.functionCall &&
    !part.functionResponse &&
    !part.inlineData &&
    !part.fileData
  );
}

function isValidContent(content: Content): boolean {
  if (content.parts === undefined || content.parts.length === 0) {
    return false;
  }
  for (const part of content.parts) {
    if (part === undefined || Object.keys(part).length === 0) {
      return false;
    }
    if (!part.thought && part.text !== undefined && part.text === '') {
      return false;
    }
  }
  return true;
}

/**
 * Validates the history contains the correct roles.
 *
 * @throws Error if the history does not start with a user turn.
 * @throws Error if the history contains an invalid role.
 */
function validateHistory(history: Content[]) {
  for (const content of history) {
    if (content.role !== 'user' && content.role !== 'model') {
      throw new Error(`Role must be user or model, but got ${content.role}.`);
    }
  }
}

/**
 * Extracts the curated (valid) history from a comprehensive history.
 *
 * @remarks
 * The model may sometimes generate invalid or empty contents(e.g., due to safety
 * filters or recitation). Extracting valid turns from the history
 * ensures that subsequent requests could be accepted by the model.
 */
function extractCuratedHistory(comprehensiveHistory: Content[]): Content[] {
  if (comprehensiveHistory === undefined || comprehensiveHistory.length === 0) {
    return [];
  }
  const curatedHistory: Content[] = [];
  const length = comprehensiveHistory.length;
  let i = 0;
  while (i < length) {
    if (comprehensiveHistory[i].role === 'user') {
      curatedHistory.push(comprehensiveHistory[i]);
      i++;
    } else {
      const modelOutput: Content[] = [];
      let isValid = true;
      while (i < length && comprehensiveHistory[i].role === 'model') {
        modelOutput.push(comprehensiveHistory[i]);
        if (isValid && !isValidContent(comprehensiveHistory[i])) {
          isValid = false;
        }
        i++;
      }
      if (isValid) {
        curatedHistory.push(...modelOutput);
      }
    }
  }
  return curatedHistory;
}

/**
 * Custom error to signal that a stream completed with invalid content,
 * which should trigger a retry.
 */
export class InvalidStreamError extends Error {
  readonly type: 'NO_FINISH_REASON' | 'NO_RESPONSE_TEXT';

  constructor(message: string, type: 'NO_FINISH_REASON' | 'NO_RESPONSE_TEXT') {
    super(message);
    this.name = 'InvalidStreamError';
    this.type = type;
  }
}

/**
 * Chat session that enables sending messages to the model with previous
 * conversation context.
 *
 * @remarks
 * The session maintains all the turns between user and model.
 */
export class GeminiChat {
  // A promise to represent the current state of the message being sent to the
  // model.
  private sendPromise: Promise<void> = Promise.resolve();
  private readonly chatRecordingService: ChatRecordingService;

  // ADK-related
  private adkMode: boolean = false;
  private runner: InMemoryRunner | undefined;
  private agent: LlmAgent | undefined;
  private sessionId: string | undefined;
  private userId: string | undefined;
  private appName: string = 'GeminiCLI';

  constructor(
    private readonly config: Config,
    private readonly generationConfig: GenerateContentConfig = {},
    toolRegistry: ToolRegistry,
    private history: Content[] = [],
  ) {
    this.adkMode = config.getAdkMode();

    if (this.adkMode) {
      console.log('ADK MODE IS ON');
      // We need to pop off a bunch of attrs that LlmAgent isn't expecting
      const {
        tools: _tools, // This is really a list of functionDeclarations
        systemInstruction,
        ...adkGenerationConfig
      } = this.generationConfig;

      const adkTools = toolRegistry
        .getAllTools()
        .map((tool) => new AdkToolAdapter(tool as AnyDeclarativeTool));

      this.agent = new LlmAgent({
        name: this.appName,
        model: this.config.getModel(),
        instruction: systemInstruction as string,
        tools: adkTools,
        // The `as any` is a workaround for a type incompatibility issue.
        // This project and its dependency `@google/adk` both have a dependency
        // on `@google/genai`. Due to how node modules are resolved, TypeScript
        // sees two different versions of the `GenerateContentConfig` type and
        // considers them incompatible.
        // This cast bypasses the compile-time error. The underlying
        // objects are structurally compatible at runtime.
        // eslint-disable-next-line @typescript-eslint/no-explicit-any
        generateContentConfig: adkGenerationConfig as any,
      });

      const messageBusPlugin = new MessageBusPlugin(
        this.config.getMessageBus(),
      );
      this.runner = new InMemoryRunner({
        agent: this.agent,
        appName: this.appName,
        plugins: [messageBusPlugin],
      });
    }

    this.chatRecordingService = new ChatRecordingService(config);
    this.chatRecordingService.initialize();
  }

  private async maybeSetSession(): Promise<string> {
    if (this.sessionId === undefined) {
      this.userId = os.userInfo().username || randomUUID();
      const session = await this.runner?.sessionService.createSession({
        appName: this.appName,
        userId: this.userId,
        sessionId: this.config.getSessionId(),
      });
      this.sessionId = session!.id;
    }
    return this.sessionId!;
  }

  private async getSession(): Promise<Session> {
    const sessionId = await this.maybeSetSession();
    const session = await this.runner!.sessionService.getSession({
      appName: this.appName,
      userId: this.userId!,
      sessionId,
    });
    if (!session) {
      // Something's gone wrong; this should have been initialized.
      throw new Error(
        'Could not find initialized ADK session; please restart.',
      );
    }
    return session;
  }

  setSystemInstruction(sysInstr: string) {
    this.generationConfig.systemInstruction = sysInstr;
    if (this.adkMode) {
      this.agent!.instruction = sysInstr;
    }
  }

  /**
   * Sends a message to the model and returns the response in chunks.
   *
   * @remarks
   * This method will wait for the previous message to be processed before
   * sending the next message.
   *
   * @see {@link Chat#sendMessage} for non-streaming method.
   * @param params - parameters for sending the message.
   * @return The model's response.
   *
   * @example
   * ```ts
   * const chat = ai.chats.create({model: 'gemini-2.0-flash'});
   * const response = await chat.sendMessageStream({
   * message: 'Why is the sky blue?'
   * });
   * for await (const chunk of response) {
   * console.log(chunk.text);
   * }
   * ```
   */
  async sendMessageStream(
    model: string,
    params: SendMessageParameters,
    prompt_id: string,
  ): Promise<AsyncGenerator<StreamEvent>> {
    await this.sendPromise;
    if (this.adkMode) {
      await this.maybeSetSession();
    }

    let streamDoneResolver: () => void;
    const streamDonePromise = new Promise<void>((resolve) => {
      streamDoneResolver = resolve;
    });
    this.sendPromise = streamDonePromise;

    const userContent = createUserContent(params.message);

    // Record user input - capture complete message with all parts (text, files, images, etc.)
    // but skip recording function responses (tool call results) as they should be stored in tool call records
    if (!isFunctionResponse(userContent)) {
      const userMessage = Array.isArray(params.message)
        ? params.message
        : [params.message];
      const userMessageContent = partListUnionToString(toParts(userMessage));
      this.chatRecordingService.recordMessage({
        model,
        type: 'user',
        content: userMessageContent,
      });
    }

    // Add user content to history ONCE before any attempts.
    this.history.push(userContent);
    const requestContents = await this.getHistory(true);

    // eslint-disable-next-line @typescript-eslint/no-this-alias
    const self = this;
    return (async function* () {
      try {
        let lastError: unknown = new Error('Request failed after all retries.');

        for (
          let attempt = 0;
          attempt < INVALID_CONTENT_RETRY_OPTIONS.maxAttempts;
          attempt++
        ) {
          try {
            if (attempt > 0) {
              yield { type: StreamEventType.RETRY };
            }

            // If this is a retry, set temperature to 1 to encourage different output.
            const currentParams = { ...params };
            if (attempt > 0) {
              currentParams.config = {
                ...currentParams.config,
                temperature: 1,
              };
            }

            const stream = await self.makeApiCallAndProcessStream(
              model,
              requestContents,
              currentParams,
              prompt_id,
              userContent,
            );

            for await (const chunk of stream) {
              yield { type: StreamEventType.CHUNK, value: chunk };
            }

            lastError = null;
            break;
          } catch (error) {
            lastError = error;
            const isContentError = error instanceof InvalidStreamError;

            if (isContentError) {
              // Check if we have more attempts left.
              if (attempt < INVALID_CONTENT_RETRY_OPTIONS.maxAttempts - 1) {
                logContentRetry(
                  self.config,
                  new ContentRetryEvent(
                    attempt,
                    (error as InvalidStreamError).type,
                    INVALID_CONTENT_RETRY_OPTIONS.initialDelayMs,
                    model,
                  ),
                );
                await new Promise((res) =>
                  setTimeout(
                    res,
                    INVALID_CONTENT_RETRY_OPTIONS.initialDelayMs *
                      (attempt + 1),
                  ),
                );
                continue;
              }
            }
            break;
          }
        }

        if (lastError) {
          if (lastError instanceof InvalidStreamError) {
            logContentRetryFailure(
              self.config,
              new ContentRetryFailureEvent(
                INVALID_CONTENT_RETRY_OPTIONS.maxAttempts,
                (lastError as InvalidStreamError).type,
                model,
              ),
            );
          }
          throw lastError;
        }
      } finally {
        streamDoneResolver!();
      }
    })();
  }

  private async makeApiCallAndProcessStream(
    model: string,
    requestContents: Content[],
    params: SendMessageParameters,
    prompt_id: string,
    userContent: Content,
  ): Promise<AsyncGenerator<GenerateContentResponse>> {
    const apiCall = () => {
      const modelToUse = getEffectiveModel(
        this.config.isInFallbackMode(),
        model,
      );

      if (
        this.config.getQuotaErrorOccurred() &&
        modelToUse === DEFAULT_GEMINI_FLASH_MODEL
      ) {
        throw new Error(
          'Please submit a new query to continue with the Flash model.',
        );
      }

      if (this.adkMode) {
        return this.generateContentStream(userContent, modelToUse);
      } else {
        return this.config.getContentGenerator().generateContentStream(
          {
            model: modelToUse,
            contents: requestContents,
            config: { ...this.generationConfig, ...params.config },
          },
          prompt_id,
        );
      }
    };

    const onPersistent429Callback = async (
      authType?: string,
      error?: unknown,
    ) => await handleFallback(this.config, model, authType, error);

    const streamResponse = await retryWithBackoff(apiCall, {
      onPersistent429: onPersistent429Callback,
      authType: this.config.getContentGeneratorConfig()?.authType,
    });

    return this.processStreamResponse(model, streamResponse);
  }

  /**
   * Generates a stream of content from the model.
   * This should only be used when adkMode=true.
   *
   * @param newMessage The new message to send to the model.
   * @param modelToUse The model to use for content generation.
   * @returns A promise that resolves to an async generator of generated content responses.
   */
  private async generateContentStream(
    newMessage: Content,
    modelToUse?: string | undefined,
  ): Promise<AsyncGenerator<GenerateContentResponse>> {
    if (modelToUse) {
      this.agent!.model = modelToUse;
    }

    const eventStream = (await this.runner?.runAsync({
      userId: this.userId!,
      sessionId: this.sessionId || '',
      newMessage,
    })) as AsyncGenerator<Event>;

    return (async function* () {
      for await (const event of eventStream) {
        yield toGenerateContentResponse(event);
      }
    })();
  }

  /**
   * Returns the chat history.
   *
   * @remarks
   * The history is a list of contents alternating between user and model.
   *
   * There are two types of history:
   * - The `curated history` contains only the valid turns between user and
   * model, which will be included in the subsequent requests sent to the model.
   * - The `comprehensive history` contains all turns, including invalid or
   * empty model outputs, providing a complete record of the history.
   *
   * The history is updated after receiving the response from the model,
   * for streaming response, it means receiving the last chunk of the response.
   *
   * The `comprehensive history` is returned by default. To get the `curated
   * history`, set the `curated` parameter to `true`.
   *
   * @param curated - whether to return the curated history or the comprehensive
   * history.
   * @return History contents alternating between user and model for the entire
   * chat session.
   */
  async getHistory(curated: boolean = false): Promise<Content[]> {
    if (this.adkMode) {
      const session = await this.getSession();

      if (!session.events?.length) {
        return [];
      }

      const history: Content[] = [];
      for (const event of session.events) {
        if (event.content) {
          history.push(event.content);
        }
      }

      return history;
    } else {
      const history = curated
        ? extractCuratedHistory(this.history)
        : this.history;
      // Deep copy the history to avoid mutating the history outside of the
      // chat session.
      return structuredClone(history);
    }
  }

  /**
   * Clears the chat history.
   */
  clearHistory(): void {
    this.history = [];
  }

  /**
   * Adds a new entry to the chat history.
   */
  async addHistory(content: Content): Promise<void> {
    if (this.adkMode) {
      const session = await this.getSession();
      const event = createEvent({ content });
      await this.runner?.sessionService.appendEvent({ session, event });
    } else {
      this.history.push(content);
    }
  }

  async setHistory(history: Content[]): Promise<void> {
    validateHistory(history);

    if (this.adkMode) {
      const session = await this.getSession();
      for (const content of history) {
        const event = createEvent({
          content,
        });
        await this.runner?.sessionService.appendEvent({ session, event });
      }
    } else {
      this.history = history;
    }
  }

  stripThoughtsFromHistory(): void {
    this.history = this.history.map((content) => {
      const newContent = { ...content };
      if (newContent.parts) {
        newContent.parts = newContent.parts.map((part) => {
          if (part && typeof part === 'object' && 'thoughtSignature' in part) {
            const newPart = { ...part };
            delete (newPart as { thoughtSignature?: string }).thoughtSignature;
            return newPart;
          }
          return part;
        });
      }
      return newContent;
    });
  }

  setTools(tools: Tool[]): void {
    this.generationConfig.tools = tools;
    if (this.adkMode) {
      this.agent!.tools =
        tools?.flatMap(
          (tool) =>
            tool.functionDeclarations?.map(
              (func) => new AdkToolAdapter(func as AnyDeclarativeTool),
            ) || [],
        ) || [];
    }
  }

  async maybeIncludeSchemaDepthContext(error: StructuredError): Promise<void> {
    // Check for potentially problematic cyclic tools with cyclic schemas
    // and include a recommendation to remove potentially problematic tools.
    if (
      isSchemaDepthError(error.message) ||
      isInvalidArgumentError(error.message)
    ) {
      const tools = this.config.getToolRegistry().getAllTools();
      const cyclicSchemaTools: string[] = [];
      for (const tool of tools) {
        if (
          (tool.schema.parametersJsonSchema &&
            hasCycleInSchema(tool.schema.parametersJsonSchema)) ||
          (tool.schema.parameters && hasCycleInSchema(tool.schema.parameters))
        ) {
          cyclicSchemaTools.push(tool.displayName);
        }
      }
      if (cyclicSchemaTools.length > 0) {
        const extraDetails =
          `\n\nThis error was probably caused by cyclic schema references in one of the following tools, try disabling them with excludeTools:\n\n - ` +
          cyclicSchemaTools.join(`\n - `) +
          `\n`;
        error.message += extraDetails;
      }
    }
  }

  private async *processStreamResponse(
    model: string,
    streamResponse: AsyncGenerator<GenerateContentResponse>,
  ): AsyncGenerator<GenerateContentResponse> {
    const modelResponseParts: Part[] = [];

    let hasToolCall = false;
    let hasFinishReason = false;

    for await (const chunk of this.stopBeforeSecondMutator(streamResponse)) {
      hasFinishReason =
        chunk?.candidates?.some((candidate) => candidate.finishReason) ?? false;
      if (isValidResponse(chunk)) {
        const content = chunk.candidates?.[0]?.content;
        if (content?.parts) {
          if (content.parts.some((part) => part.thought)) {
            // Record thoughts
            this.recordThoughtFromContent(content);
          }
          if (content.parts.some((part) => part.functionCall)) {
            hasToolCall = true;
          }

          modelResponseParts.push(
            ...content.parts.filter((part) => !part.thought),
          );
        }
      }

      // Record token usage if this chunk has usageMetadata
      if (chunk.usageMetadata) {
        this.chatRecordingService.recordMessageTokens(chunk.usageMetadata);
        if (chunk.usageMetadata.promptTokenCount !== undefined) {
          uiTelemetryService.setLastPromptTokenCount(
            chunk.usageMetadata.promptTokenCount,
          );
        }
      }

      yield chunk; // Yield every chunk to the UI immediately.
    }

    // String thoughts and consolidate text parts.
    const consolidatedParts: Part[] = [];
    for (const part of modelResponseParts) {
      const lastPart = consolidatedParts[consolidatedParts.length - 1];
      if (
        lastPart?.text &&
        isValidNonThoughtTextPart(lastPart) &&
        isValidNonThoughtTextPart(part)
      ) {
        lastPart.text += part.text;
      } else {
        consolidatedParts.push(part);
      }
    }

    const responseText = consolidatedParts
      .filter((part) => part.text)
      .map((part) => part.text)
      .join('')
      .trim();

    // Record model response text from the collected parts
    if (responseText) {
      this.chatRecordingService.recordMessage({
        model,
        type: 'gemini',
        content: responseText,
      });
    }

    // Stream validation logic: A stream is considered successful if:
    // 1. There's a tool call (tool calls can end without explicit finish reasons), OR
    // 2. There's a finish reason AND we have non-empty response text
    //
    // We throw an error only when there's no tool call AND:
    // - No finish reason, OR
    // - Empty response text (e.g., only thoughts with no actual content)
    if (!hasToolCall && (!hasFinishReason || !responseText)) {
      if (!hasFinishReason) {
        throw new InvalidStreamError(
          'Model stream ended without a finish reason.',
          'NO_FINISH_REASON',
        );
      } else {
        throw new InvalidStreamError(
          'Model stream ended with empty response text.',
          'NO_RESPONSE_TEXT',
        );
      }
    }

    this.history.push({ role: 'model', parts: consolidatedParts });
  }

  /**
   * Gets the chat recording service instance.
   */
  getChatRecordingService(): ChatRecordingService {
    return this.chatRecordingService;
  }

  /**
   * Records completed tool calls with full metadata.
   * This is called by external components when tool calls complete, before sending responses to Gemini.
   */
  recordCompletedToolCalls(
    model: string,
    toolCalls: CompletedToolCall[],
  ): void {
    const toolCallRecords = toolCalls.map((call) => {
      const resultDisplayRaw = call.response?.resultDisplay;
      const resultDisplay =
        typeof resultDisplayRaw === 'string' ? resultDisplayRaw : undefined;

      return {
        id: call.request.callId,
        name: call.request.name,
        args: call.request.args,
        result: call.response?.responseParts || null,
        status: call.status as 'error' | 'success' | 'cancelled',
        timestamp: new Date().toISOString(),
        resultDisplay,
      };
    });

    this.chatRecordingService.recordToolCalls(model, toolCallRecords);
  }

  /**
   * Extracts and records thought from thought content.
   */
  private recordThoughtFromContent(content: Content): void {
    if (!content.parts || content.parts.length === 0) {
      return;
    }

    const thoughtPart = content.parts[0];
    if (thoughtPart.text) {
      // Extract subject and description using the same logic as turn.ts
      const rawText = thoughtPart.text;
      const subjectStringMatches = rawText.match(/\*\*(.*?)\*\*/s);
      const subject = subjectStringMatches
        ? subjectStringMatches[1].trim()
        : '';
      const description = rawText.replace(/\*\*(.*?)\*\*/s, '').trim();

      this.chatRecordingService.recordThought({
        subject,
        description,
      });
    }
  }

  /**
   * Truncates the chunkStream right before the second function call to a
   * function that mutates state. This may involve trimming parts from a chunk
   * as well as omtting some chunks altogether.
   *
   * We do this because it improves tool call quality if the model gets
   * feedback from one mutating function call before it makes the next one.
   */
  private async *stopBeforeSecondMutator(
    chunkStream: AsyncGenerator<GenerateContentResponse>,
  ): AsyncGenerator<GenerateContentResponse> {
    let foundMutatorFunctionCall = false;

    for await (const chunk of chunkStream) {
      const candidate = chunk.candidates?.[0];
      const content = candidate?.content;
      if (!candidate || !content?.parts) {
        yield chunk;
        continue;
      }

      const truncatedParts: Part[] = [];
      for (const part of content.parts) {
        if (this.isMutatorFunctionCall(part)) {
          if (foundMutatorFunctionCall) {
            // This is the second mutator call.
            // Truncate and return immedaitely.
            const newChunk = new GenerateContentResponse();
            newChunk.candidates = [
              {
                ...candidate,
                content: {
                  ...content,
                  parts: truncatedParts,
                },
                finishReason: FinishReason.STOP,
              },
            ];
            yield newChunk;
            return;
          }
          foundMutatorFunctionCall = true;
        }
        truncatedParts.push(part);
      }

      yield chunk;
    }
  }

  private isMutatorFunctionCall(part: Part): boolean {
    if (!part?.functionCall?.name) {
      return false;
    }
    const tool = this.config.getToolRegistry().getTool(part.functionCall.name);
    return !!tool && MUTATOR_KINDS.includes(tool.kind);
  }
}

/** Visible for Testing */
export function isSchemaDepthError(errorMessage: string): boolean {
  return errorMessage.includes('maximum schema depth exceeded');
}

export function isInvalidArgumentError(errorMessage: string): boolean {
  return errorMessage.includes('Request contains an invalid argument');
}<|MERGE_RESOLUTION|>--- conflicted
+++ resolved
@@ -31,7 +31,6 @@
   MUTATOR_KINDS,
 } from '../tools/tools.js';
 import type { StructuredError } from './turn.js';
-<<<<<<< HEAD
 import { toGenerateContentResponse } from './responseConverter.js';
 import {
   LlmAgent,
@@ -41,9 +40,7 @@
   type Session,
 } from '@google/adk';
 import type { ToolRegistry } from '../tools/tool-registry.js';
-=======
 import type { CompletedToolCall } from './coreToolScheduler.js';
->>>>>>> c23eb84b
 import {
   logContentRetry,
   logContentRetryFailure,
