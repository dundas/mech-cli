--- conflicted
+++ resolved
@@ -239,7 +239,6 @@
         if (address && typeof address !== 'string') {
           this.port = address.port;
           this.log(`IDE server listening on port ${this.port}`);
-<<<<<<< HEAD
           let portFile: string | undefined;
           try {
             const portDir = path.join(os.tmpdir(), '.gemini', 'ide');
@@ -254,16 +253,6 @@
             this.log(`Failed to create IDE port file: ${message}`);
           }
           await writePortAndWorkspace(context, this.port, portFile, this.log);
-=======
-
-          await writePortAndWorkspace(
-            context,
-            this.port,
-            this.portFile,
-            this.ppidPortFile,
-            this.log,
-          );
->>>>>>> 1f956422
         }
         resolve();
       });
