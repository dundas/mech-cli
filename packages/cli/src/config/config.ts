--- conflicted
+++ resolved
@@ -603,12 +603,8 @@
     noBrowser: !!process.env['NO_BROWSER'],
     summarizeToolOutput: settings.model?.summarizeToolOutput,
     ideMode,
-<<<<<<< HEAD
     enableIdeLanguageModelTools: settings.enableIdeLanguageModelTools,
-    chatCompression: settings.chatCompression,
-=======
     chatCompression: settings.model?.chatCompression,
->>>>>>> c9e1265d
     folderTrustFeature,
     folderTrust,
     interactive,
