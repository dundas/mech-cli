--- conflicted
+++ resolved
@@ -555,11 +555,8 @@
     trustedFolder,
     shouldUseNodePtyShell: settings.shouldUseNodePtyShell,
     skipNextSpeakerCheck: settings.skipNextSpeakerCheck,
-<<<<<<< HEAD
-    extensionManagement: argv.extensionManagement,
-=======
+    extensionManagement: settings.extensionManagement,
     enablePromptCompletion: settings.enablePromptCompletion ?? false,
->>>>>>> 0a787927
   });
 }
 
