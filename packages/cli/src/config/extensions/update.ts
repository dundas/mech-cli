--- conflicted
+++ resolved
@@ -20,13 +20,10 @@
   EXTENSION_SETTINGS_FILENAME,
 } from '../extension.js';
 import { checkForExtensionUpdate } from './github.js';
-<<<<<<< HEAD
 import * as path from 'node:path';
-=======
 import type { GeminiCLIExtension } from '@google/gemini-cli-core';
 import * as fs from 'node:fs';
 import { getErrorMessage } from '../../utils/errors.js';
->>>>>>> 0cf01df4
 
 export interface ExtensionUpdateInfo {
   name: string;
