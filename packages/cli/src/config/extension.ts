/**
 * @license
 * Copyright 2025 Google LLC
 * SPDX-License-Identifier: Apache-2.0
 */

import type {
  MCPServerConfig,
  GeminiCLIExtension,
} from '@google/gemini-cli-core';
import { Storage } from '@google/gemini-cli-core';
import * as fs from 'node:fs';
import * as path from 'node:path';
import * as os from 'node:os';
import { simpleGit } from 'simple-git';
import {
  SettingScope,
  loadSettings,
  getSystemSettingsBasePath,
} from '../config/settings.js';
import { getErrorMessage } from '../utils/errors.js';
import { recursivelyHydrateStrings } from './extensions/variables.js';

export const EXTENSIONS_DIRECTORY_NAME = '.gemini/extensions';

export const EXTENSIONS_CONFIG_FILENAME = 'gemini-extension.json';
export const INSTALL_METADATA_FILENAME = '.gemini-extension-install.json';

export interface Extension {
  path: string;
  config: ExtensionConfig;
  contextFiles: string[];
  installMetadata?: ExtensionInstallMetadata | undefined;
}

export interface ExtensionConfig {
  name: string;
  version: string;
  mcpServers?: Record<string, MCPServerConfig>;
  contextFileName?: string | string[];
  excludeTools?: string[];
}

export interface ExtensionInstallMetadata {
  source: string;
  type: 'git' | 'local';
}

export interface ExtensionUpdateInfo {
  originalVersion: string;
  updatedVersion: string;
}

export enum InstallLocation {
  User = 'User',
  System = 'System',
}

export class ExtensionStorage {
  private readonly extensionName: string;
  private readonly location: InstallLocation;

  constructor(extensionName: string, location: InstallLocation) {
    this.extensionName = extensionName;
    this.location = location;
    const extensionsDir =
      location === InstallLocation.System
        ? ExtensionStorage.getSystemExtensionsDir()
        : ExtensionStorage.getUserExtensionsDir();
    fs.mkdirSync(extensionsDir, { recursive: true });
  }

  getExtensionDir(): string {
    return path.join(
      this.location === InstallLocation.System
        ? ExtensionStorage.getSystemExtensionsDir()
        : ExtensionStorage.getUserExtensionsDir(),
      this.extensionName,
    );
  }

  getConfigPath(): string {
    return path.join(this.getExtensionDir(), EXTENSIONS_CONFIG_FILENAME);
  }

  static getUserExtensionsDir(): string {
    const storage = new Storage(os.homedir());
    return storage.getExtensionsDir();
  }

  static getSystemExtensionsDir(): string {
    const storage = new Storage(getSystemSettingsBasePath());
    return storage.getExtensionsDir();
  }

  static async createTmpDir(): Promise<string> {
    return await fs.promises.mkdtemp(
      path.join(os.tmpdir(), 'gemini-extension'),
    );
  }
}

export function getWorkspaceExtensions(workspaceDir: string): Extension[] {
  return loadExtensionsFromDir(workspaceDir);
}

export async function performWorkspaceExtensionMigration(
  extensions: Extension[],
): Promise<string[]> {
  const failedInstallNames: string[] = [];

  for (const extension of extensions) {
    try {
      const installMetadata: ExtensionInstallMetadata = {
        source: extension.path,
        type: 'local',
      };
      await installExtension(installMetadata, InstallLocation.User);
    } catch (_) {
      failedInstallNames.push(extension.config.name);
    }
  }
  return failedInstallNames;
}

export function loadExtensions(workspaceDir: string): Extension[] {
  const settings = loadSettings(workspaceDir).merged;
  const disabledExtensions = settings.extensions?.disabled ?? [];
  const allExtensions = [
    ...loadExtensionsForLocation(InstallLocation.User),
    ...loadExtensionsForLocation(InstallLocation.System),
  ];

<<<<<<< HEAD
  if (!settings.extensionManagement) {
    allExtensions.push(
      ...loadExtensionsFromDir(new Storage(workspaceDir).getExtensionsDir()),
    );
=======
  if (!settings.experimental?.extensionManagement) {
    allExtensions.push(...getWorkspaceExtensions(workspaceDir));
>>>>>>> 4b400f8c
  }

  const uniqueExtensions = new Map<string, Extension>();
  for (const extension of allExtensions) {
    if (
      !uniqueExtensions.has(extension.config.name) &&
      !disabledExtensions.includes(extension.config.name)
    ) {
      uniqueExtensions.set(extension.config.name, extension);
    }
  }

  return Array.from(uniqueExtensions.values());
}

export function loadExtensionsForLocation(
  location: InstallLocation,
): Extension[] {
  return location === InstallLocation.System
    ? loadExtensionsFromDir(ExtensionStorage.getSystemExtensionsDir())
    : loadExtensionsFromDir(ExtensionStorage.getUserExtensionsDir());
}

export function loadExtensionsFromDir(extensionsDir: string): Extension[] {
  if (!fs.existsSync(extensionsDir)) {
    return [];
  }

  const extensions: Extension[] = [];
  for (const subdir of fs.readdirSync(extensionsDir)) {
    const extensionDir = path.join(extensionsDir, subdir);

    const extension = loadExtension(extensionDir);
    if (extension != null) {
      extensions.push(extension);
    }
  }
  return extensions;
}

export function loadExtension(extensionDir: string): Extension | null {
  if (!fs.statSync(extensionDir).isDirectory()) {
    console.error(
      `Warning: unexpected file ${extensionDir} in extensions directory.`,
    );
    return null;
  }

  const configFilePath = path.join(extensionDir, EXTENSIONS_CONFIG_FILENAME);
  if (!fs.existsSync(configFilePath)) {
    console.error(
      `Warning: extension directory ${extensionDir} does not contain a config file ${configFilePath}.`,
    );
    return null;
  }

  try {
    const configContent = fs.readFileSync(configFilePath, 'utf-8');
    const config = recursivelyHydrateStrings(JSON.parse(configContent), {
      extensionPath: extensionDir,
      '/': path.sep,
      pathSeparator: path.sep,
    }) as unknown as ExtensionConfig;
    if (!config.name || !config.version) {
      console.error(
        `Invalid extension config in ${configFilePath}: missing name or version.`,
      );
      return null;
    }

    const contextFiles = getContextFileNames(config)
      .map((contextFileName) => path.join(extensionDir, contextFileName))
      .filter((contextFilePath) => fs.existsSync(contextFilePath));

    return {
      path: extensionDir,
      config,
      contextFiles,
      installMetadata: loadInstallMetadata(extensionDir),
    };
  } catch (e) {
    console.error(
      `Warning: error parsing extension config in ${configFilePath}: ${getErrorMessage(
        e,
      )}`,
    );
    return null;
  }
}

function loadInstallMetadata(
  extensionDir: string,
): ExtensionInstallMetadata | undefined {
  const metadataFilePath = path.join(extensionDir, INSTALL_METADATA_FILENAME);
  try {
    const configContent = fs.readFileSync(metadataFilePath, 'utf-8');
    const metadata = JSON.parse(configContent) as ExtensionInstallMetadata;
    return metadata;
  } catch (_e) {
    return undefined;
  }
}

function getContextFileNames(config: ExtensionConfig): string[] {
  if (!config.contextFileName) {
    return ['GEMINI.md'];
  } else if (!Array.isArray(config.contextFileName)) {
    return [config.contextFileName];
  }
  return config.contextFileName;
}

/**
 * Returns an annotated list of extensions. If an extension is listed in enabledExtensionNames, it will be active.
 * If enabledExtensionNames is empty, an extension is active unless it is in list of disabled extensions in settings.
 * @param extensions The base list of extensions.
 * @param enabledExtensionNames The names of explicitly enabled extensions.
 * @param workspaceDir The current workspace directory.
 */
export function annotateActiveExtensions(
  extensions: Extension[],
  enabledExtensionNames: string[],
  workspaceDir: string,
): GeminiCLIExtension[] {
  const settings = loadSettings(workspaceDir).merged;
  const disabledExtensions = settings.extensions?.disabled ?? [];

  const annotatedExtensions: GeminiCLIExtension[] = [];

  if (enabledExtensionNames.length === 0) {
    return extensions.map((extension) => ({
      name: extension.config.name,
      version: extension.config.version,
      isActive: !disabledExtensions.includes(extension.config.name),
      path: extension.path,
    }));
  }

  const lowerCaseEnabledExtensions = new Set(
    enabledExtensionNames.map((e) => e.trim().toLowerCase()),
  );

  if (
    lowerCaseEnabledExtensions.size === 1 &&
    lowerCaseEnabledExtensions.has('none')
  ) {
    return extensions.map((extension) => ({
      name: extension.config.name,
      version: extension.config.version,
      isActive: false,
      path: extension.path,
    }));
  }

  const notFoundNames = new Set(lowerCaseEnabledExtensions);

  for (const extension of extensions) {
    const lowerCaseName = extension.config.name.toLowerCase();
    const isActive = lowerCaseEnabledExtensions.has(lowerCaseName);

    if (isActive) {
      notFoundNames.delete(lowerCaseName);
    }

    annotatedExtensions.push({
      name: extension.config.name,
      version: extension.config.version,
      isActive,
      path: extension.path,
    });
  }

  for (const requestedName of notFoundNames) {
    console.error(`Extension not found: ${requestedName}`);
  }

  return annotatedExtensions;
}

/**
 * Clones a Git repository to a specified local path.
 * @param gitUrl The Git URL to clone.
 * @param destination The destination path to clone the repository to.
 */
async function cloneFromGit(
  gitUrl: string,
  destination: string,
): Promise<void> {
  try {
    // TODO(chrstnb): Download the archive instead to avoid unnecessary .git info.
    await simpleGit().clone(gitUrl, destination, ['--depth', '1']);
  } catch (error) {
    throw new Error(`Failed to clone Git repository from ${gitUrl}`, {
      cause: error,
    });
  }
}

/**
 * Copies an extension from a source to a destination path.
 * @param source The source path of the extension.
 * @param destination The destination path to copy the extension to.
 */
async function copyExtension(
  source: string,
  destination: string,
): Promise<void> {
  await fs.promises.cp(source, destination, { recursive: true });
}

/**
 * Handles the extension installation process based on the provided arguments.
 * It determines whether the installation source is a git repository or a local
 * path and calls the appropriate installation function.
 * Logs success or error messages to the console.
 * @param args The arguments for the install command.
 * @throws Will re-throw any error encountered during the installation process
 * after logging an error message.
 */
export async function installExtension(
  installMetadata: ExtensionInstallMetadata,
  location: InstallLocation,
  cwd: string = process.cwd(),
): Promise<string> {
  // Convert relative paths to absolute paths for the metadata file.
  if (
    installMetadata.type === 'local' &&
    !path.isAbsolute(installMetadata.source)
  ) {
    installMetadata.source = path.resolve(cwd, installMetadata.source);
  }

  let localSourcePath: string;
  let tempDir: string | undefined;
  if (installMetadata.type === 'git') {
    tempDir = await ExtensionStorage.createTmpDir();
    await cloneFromGit(installMetadata.source, tempDir);
    localSourcePath = tempDir;
  } else {
    localSourcePath = installMetadata.source;
  }
  let newExtensionName: string | undefined;
  try {
    const newExtension = loadExtension(localSourcePath);
    if (!newExtension) {
      throw new Error(
        `Invalid extension at ${installMetadata.source}. Please make sure it has a valid gemini-extension.json file.`,
      );
    }

    newExtensionName = newExtension.config.name;
    const extensionStorage = new ExtensionStorage(newExtensionName, location);
    const destinationPath = extensionStorage.getExtensionDir();

    const installedExtensions = loadExtensionsForLocation(location);
    if (
      installedExtensions.some(
        (installed) => installed.config.name === newExtensionName,
      )
    ) {
      throw new Error(
        `Extension "${newExtensionName}" is already installed. Please uninstall it first.`,
      );
    }

    if (location === InstallLocation.User) {
      const systemExtensions = loadExtensionsForLocation(
        InstallLocation.System,
      );
      if (
        systemExtensions.some(
          (systemExt) => systemExt.config.name === newExtensionName,
        )
      ) {
        throw new Error(
          `Extension "${newExtensionName}" is already installed at the system level.`,
        );
      }
    }

    await copyExtension(localSourcePath, destinationPath);

    const metadataString = JSON.stringify(installMetadata, null, 2);
    const metadataPath = path.join(destinationPath, INSTALL_METADATA_FILENAME);
    await fs.promises.writeFile(metadataPath, metadataString);
  } finally {
    if (tempDir) {
      await fs.promises.rm(tempDir, { recursive: true, force: true });
    }
  }

  return newExtensionName;
}

export async function uninstallExtension(
  extensionName: string,
  location: InstallLocation,
  cwd: string = process.cwd(),
): Promise<void> {
  const installedExtensions = loadExtensionsForLocation(location);
  if (
    !installedExtensions.some(
      (installed) => installed.config.name === extensionName,
    )
  ) {
    throw new Error(`Extension "${extensionName}" not found.`);
  }
  const settingScopes =
    location === InstallLocation.System
      ? [
          SettingScope.System,
          SettingScope.SystemDefaults,
          SettingScope.User,
          SettingScope.Workspace,
        ]
      : [SettingScope.User, SettingScope.Workspace];

  removeFromDisabledExtensions(extensionName, settingScopes, cwd);
  const storage = new ExtensionStorage(extensionName, location);
  return await fs.promises.rm(storage.getExtensionDir(), {
    recursive: true,
    force: true,
  });
}

export function toOutputString(extension: Extension): string {
  let output = `${extension.config.name} (${extension.config.version})`;
  output += `\n Path: ${extension.path}`;
  if (extension.installMetadata) {
    output += `\n Source: ${extension.installMetadata.source}`;
  }
  if (extension.contextFiles.length > 0) {
    output += `\n Context files:`;
    extension.contextFiles.forEach((contextFile) => {
      output += `\n  ${contextFile}`;
    });
  }
  if (extension.config.mcpServers) {
    output += `\n MCP servers:`;
    Object.keys(extension.config.mcpServers).forEach((key) => {
      output += `\n  ${key}`;
    });
  }
  if (extension.config.excludeTools) {
    output += `\n Excluded tools:`;
    extension.config.excludeTools.forEach((tool) => {
      output += `\n  ${tool}`;
    });
  }
  return output;
}

export async function updateExtension(
  extensionName: string,
  location: InstallLocation,
  cwd: string = process.cwd(),
): Promise<ExtensionUpdateInfo | undefined> {
  const installedExtensions = loadExtensionsForLocation(location);
  const extension = installedExtensions.find(
    (installed) => installed.config.name === extensionName,
  );
  if (!extension) {
    throw new Error(
      `Extension "${extensionName}" not found. Run gemini extensions list to see available extensions.`,
    );
  }
  if (!extension.installMetadata) {
    throw new Error(
      `Extension cannot be updated because it is missing the .gemini-extension.install.json file. To update manually, uninstall and then reinstall the updated version.`,
    );
  }
  const originalVersion = extension.config.version;
  const tempDir = await ExtensionStorage.createTmpDir();
  try {
    await copyExtension(extension.path, tempDir);
    await uninstallExtension(extensionName, location, cwd);
    await installExtension(extension.installMetadata, location, cwd);

    const updatedExtension = loadExtension(extension.path);
    if (!updatedExtension) {
      throw new Error('Updated extension not found after installation.');
    }
    const updatedVersion = updatedExtension.config.version;
    return {
      originalVersion,
      updatedVersion,
    };
  } catch (e) {
    console.error(
      `Error updating extension, rolling back. ${getErrorMessage(e)}`,
    );
    await copyExtension(tempDir, extension.path);
    throw e;
  } finally {
    await fs.promises.rm(tempDir, { recursive: true, force: true });
  }
}

export function disableExtension(
  name: string,
  scope: SettingScope,
  cwd: string = process.cwd(),
) {
  const settings = loadSettings(cwd);
  const settingsFile = settings.forScope(scope);
  const extensionSettings = settingsFile.settings.extensions || {
    disabled: [],
  };
  const disabledExtensions = extensionSettings.disabled || [];
  if (!disabledExtensions.includes(name)) {
    disabledExtensions.push(name);
    extensionSettings.disabled = disabledExtensions;
    settings.setValue(scope, 'extensions', extensionSettings);
  }
}

export function enableExtension(
  name: string,
  scopes: SettingScope[],
  cwd: string = process.cwd(),
) {
  removeFromDisabledExtensions(name, scopes, cwd);
}

/**
 * Removes an extension from the list of disabled extensions.
 * @param name The name of the extension to remove.
 * @param scope The scopes to remove the name from.
 */
function removeFromDisabledExtensions(
  name: string,
  scopes: SettingScope[],
  cwd: string = process.cwd(),
) {
  const settings = loadSettings(cwd);
  for (const scope of scopes) {
    const settingsFile = settings.forScope(scope);
    const extensionSettings = settingsFile.settings.extensions || {
      disabled: [],
    };
    const disabledExtensions = extensionSettings.disabled || [];
    extensionSettings.disabled = disabledExtensions.filter(
      (extension) => extension !== name,
    );
    settings.setValue(scope, 'extensions', extensionSettings);
  }
}<|MERGE_RESOLUTION|>--- conflicted
+++ resolved
@@ -127,19 +127,14 @@
   const settings = loadSettings(workspaceDir).merged;
   const disabledExtensions = settings.extensions?.disabled ?? [];
   const allExtensions = [
+    ...loadExtensionsForLocation(InstallLocation.System),
     ...loadExtensionsForLocation(InstallLocation.User),
-    ...loadExtensionsForLocation(InstallLocation.System),
   ];
 
-<<<<<<< HEAD
-  if (!settings.extensionManagement) {
+  if (!settings.experimental?.extensionManagement) {
     allExtensions.push(
       ...loadExtensionsFromDir(new Storage(workspaceDir).getExtensionsDir()),
     );
-=======
-  if (!settings.experimental?.extensionManagement) {
-    allExtensions.push(...getWorkspaceExtensions(workspaceDir));
->>>>>>> 4b400f8c
   }
 
   const uniqueExtensions = new Map<string, Extension>();
