--- conflicted
+++ resolved
@@ -4,10 +4,6 @@
  * SPDX-License-Identifier: Apache-2.0
  */
 
-<<<<<<< HEAD
-import type { ExtensionUpdateInfo } from '../../config/extension.js';
-=======
->>>>>>> a1cc5ac2
 import { checkExhaustive } from '../../utils/checks.js';
 
 export enum ExtensionUpdateState {
@@ -23,46 +19,17 @@
 
 export interface ExtensionUpdateStatus {
   status: ExtensionUpdateState;
-<<<<<<< HEAD
-  notified: boolean;
-=======
   processed: boolean;
->>>>>>> a1cc5ac2
 }
 
 export interface ExtensionUpdatesState {
   extensionStatuses: Map<string, ExtensionUpdateStatus>;
   batchChecksInProgress: number;
-<<<<<<< HEAD
-  // Explicitly scheduled updates.
-  scheduledUpdate: ScheduledUpdate | null;
-}
-
-export interface ScheduledUpdate {
-  names: string[] | null;
-  all: boolean;
-  onCompleteCallbacks: OnCompleteUpdate[];
-}
-
-export interface ScheduleUpdateArgs {
-  names: string[] | null;
-  all: boolean;
-  onComplete: OnCompleteUpdate;
-}
-
-type OnCompleteUpdate = (updateInfos: ExtensionUpdateInfo[]) => void;
-
-export const initialExtensionUpdatesState: ExtensionUpdatesState = {
-  extensionStatuses: new Map(),
-  batchChecksInProgress: 0,
-  scheduledUpdate: null,
-=======
 }
 
 export const initialExtensionUpdatesState: ExtensionUpdatesState = {
   extensionStatuses: new Map(),
   batchChecksInProgress: 0,
->>>>>>> a1cc5ac2
 };
 
 export type ExtensionUpdateAction =
@@ -71,21 +38,11 @@
       payload: { name: string; state: ExtensionUpdateState };
     }
   | {
-<<<<<<< HEAD
-      type: 'SET_NOTIFIED';
-      payload: { name: string; notified: boolean };
-    }
-  | { type: 'BATCH_CHECK_START' }
-  | { type: 'BATCH_CHECK_END' }
-  | { type: 'SCHEDULE_UPDATE'; payload: ScheduleUpdateArgs }
-  | { type: 'CLEAR_SCHEDULED_UPDATE' };
-=======
       type: 'SET_PROCESSED';
       payload: { name: string; processed: boolean };
     }
   | { type: 'BATCH_CHECK_START' }
   | { type: 'BATCH_CHECK_END' };
->>>>>>> a1cc5ac2
 
 export function extensionUpdatesReducer(
   state: ExtensionUpdatesState,
@@ -100,15 +57,6 @@
       const newStatuses = new Map(state.extensionStatuses);
       newStatuses.set(action.payload.name, {
         status: action.payload.state,
-<<<<<<< HEAD
-        notified: false,
-      });
-      return { ...state, extensionStatuses: newStatuses };
-    }
-    case 'SET_NOTIFIED': {
-      const existing = state.extensionStatuses.get(action.payload.name);
-      if (!existing || existing.notified === action.payload.notified) {
-=======
         processed: false,
       });
       return { ...state, extensionStatuses: newStatuses };
@@ -116,17 +64,12 @@
     case 'SET_PROCESSED': {
       const existing = state.extensionStatuses.get(action.payload.name);
       if (!existing || existing.processed === action.payload.processed) {
->>>>>>> a1cc5ac2
         return state;
       }
       const newStatuses = new Map(state.extensionStatuses);
       newStatuses.set(action.payload.name, {
         ...existing,
-<<<<<<< HEAD
-        notified: action.payload.notified,
-=======
         processed: action.payload.processed,
->>>>>>> a1cc5ac2
       });
       return { ...state, extensionStatuses: newStatuses };
     }
@@ -140,30 +83,6 @@
         ...state,
         batchChecksInProgress: state.batchChecksInProgress - 1,
       };
-<<<<<<< HEAD
-    case 'SCHEDULE_UPDATE':
-      return {
-        ...state,
-        // If there is a pre-existing scheduled update, we merge them.
-        scheduledUpdate: {
-          all: state.scheduledUpdate?.all || action.payload.all,
-          names: [
-            ...(state.scheduledUpdate?.names ?? []),
-            ...(action.payload.names ?? []),
-          ],
-          onCompleteCallbacks: [
-            ...(state.scheduledUpdate?.onCompleteCallbacks ?? []),
-            action.payload.onComplete,
-          ],
-        },
-      };
-    case 'CLEAR_SCHEDULED_UPDATE':
-      return {
-        ...state,
-        scheduledUpdate: null,
-      };
-=======
->>>>>>> a1cc5ac2
     default:
       checkExhaustive(action);
   }
