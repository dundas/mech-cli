/**
 * @license
 * Copyright 2025 Google LLC
 * SPDX-License-Identifier: Apache-2.0
 */

import { spawn } from 'node:child_process';
import { useMemo, useState, useCallback, useEffect, useRef } from 'react';
import { type DOMElement, measureElement } from 'ink';
import { App } from './App.js';
import { AppContext } from './contexts/AppContext.js';
import { UIStateContext, type UIState } from './contexts/UIStateContext.js';
import {
  UIActionsContext,
  type UIActions,
} from './contexts/UIActionsContext.js';
import { ConfigContext } from './contexts/ConfigContext.js';
import {
  type HistoryItem,
  ToolCallStatus,
  type HistoryItemWithoutId,
  AuthState,
} from './types.js';
import { MessageType, StreamingState } from './types.js';
import {
  type EditorType,
  type Config,
  type DetectedIde,
  type IdeContext,
  type UserTierId,
  DEFAULT_GEMINI_FLASH_MODEL,
  IdeClient,
  ideContext,
  getErrorMessage,
  getAllGeminiMdFilenames,
  AuthType,
  clearCachedCredentialFile,
} from '@google/gemini-cli-core';
import { validateAuthMethod } from '../config/auth.js';
import { loadHierarchicalGeminiMemory } from '../config/config.js';
import process from 'node:process';
import { useHistory } from './hooks/useHistoryManager.js';
import { useThemeCommand } from './hooks/useThemeCommand.js';
import { useAuthCommand } from './auth/useAuth.js';
import { useQuotaAndFallback } from './hooks/useQuotaAndFallback.js';
import { useEditorSettings } from './hooks/useEditorSettings.js';
import { useSettingsCommand } from './hooks/useSettingsCommand.js';
import { useSlashCommandProcessor } from './hooks/slashCommandProcessor.js';
import { useVimMode } from './contexts/VimModeContext.js';
import { useConsoleMessages } from './hooks/useConsoleMessages.js';
import { useTerminalSize } from './hooks/useTerminalSize.js';
import { useStdin, useStdout } from 'ink';
import ansiEscapes from 'ansi-escapes';
import * as fs from 'node:fs';
import { useTextBuffer } from './components/shared/text-buffer.js';
import { useLogger } from './hooks/useLogger.js';
import { useGeminiStream } from './hooks/useGeminiStream.js';
import { useVim } from './hooks/vim.js';
import { type LoadedSettings, SettingScope } from '../config/settings.js';
import { type InitializationResult } from '../core/initializer.js';
import { useFocus } from './hooks/useFocus.js';
import { useBracketedPaste } from './hooks/useBracketedPaste.js';
import { useKeypress, type Key } from './hooks/useKeypress.js';
import { keyMatchers, Command } from './keyMatchers.js';
import { useLoadingIndicator } from './hooks/useLoadingIndicator.js';
import { useFolderTrust } from './hooks/useFolderTrust.js';
import { useIdeTrustListener } from './hooks/useIdeTrustListener.js';
import { type IdeIntegrationNudgeResult } from './IdeIntegrationNudge.js';
import { appEvents, AppEvent } from '../utils/events.js';
import { type UpdateObject } from './utils/updateCheck.js';
import { setUpdateHandler } from '../utils/handleAutoUpdate.js';
import { ConsolePatcher } from './utils/ConsolePatcher.js';
import { registerCleanup, runExitCleanup } from '../utils/cleanup.js';
import { useMessageQueue } from './hooks/useMessageQueue.js';
import { useAutoAcceptIndicator } from './hooks/useAutoAcceptIndicator.js';
import { useWorkspaceMigration } from './hooks/useWorkspaceMigration.js';
import { useSessionStats } from './contexts/SessionContext.js';
import { useGitBranchName } from './hooks/useGitBranchName.js';

const CTRL_EXIT_PROMPT_DURATION_MS = 1000;

function isToolExecuting(pendingHistoryItems: HistoryItemWithoutId[]) {
  return pendingHistoryItems.some((item) => {
    if (item && item.type === 'tool_group') {
      return item.tools.some(
        (tool) => ToolCallStatus.Executing === tool.status,
      );
    }
    return false;
  });
}

interface AppContainerProps {
  config: Config;
  settings: LoadedSettings;
  startupWarnings?: string[];
  version: string;
  initializationResult: InitializationResult;
}

export const AppContainer = (props: AppContainerProps) => {
  const { settings, config, initializationResult } = props;
  const historyManager = useHistory();
  const [corgiMode, setCorgiMode] = useState(false);
  const [debugMessage, setDebugMessage] = useState<string>('');
  const [quittingMessages, setQuittingMessages] = useState<
    HistoryItem[] | null
  >(null);
  const [showPrivacyNotice, setShowPrivacyNotice] = useState<boolean>(false);
  const [themeError, setThemeError] = useState<string | null>(
    initializationResult.themeError,
  );
  const [isProcessing, setIsProcessing] = useState<boolean>(false);
  const [geminiMdFileCount, setGeminiMdFileCount] = useState<number>(
    initializationResult.geminiMdFileCount,
  );
  const [shellModeActive, setShellModeActive] = useState(false);
  const [modelSwitchedFromQuotaError, setModelSwitchedFromQuotaError] =
    useState<boolean>(false);
  const [historyRemountKey, setHistoryRemountKey] = useState(0);
  const [updateInfo, setUpdateInfo] = useState<UpdateObject | null>(null);
  const [isTrustedFolder, setIsTrustedFolder] = useState<boolean | undefined>(
    config.isTrustedFolder(),
  );
  const [isRestarting, setIsRestarting] = useState(false);

  // Helper to determine the effective model, considering the fallback state.
  const getEffectiveModel = useCallback(() => {
    if (config.isInFallbackMode()) {
      return DEFAULT_GEMINI_FLASH_MODEL;
    }
    return config.getModel();
  }, [config]);

  const [currentModel, setCurrentModel] = useState(getEffectiveModel());

  const [userTier, setUserTier] = useState<UserTierId | undefined>(undefined);

  const [isConfigInitialized, setConfigInitialized] = useState(false);

  // Auto-accept indicator
  const showAutoAcceptIndicator = useAutoAcceptIndicator({
    config,
    addItem: historyManager.addItem,
  });

  const logger = useLogger(config.storage);
  const [userMessages, setUserMessages] = useState<string[]>([]);

  // Terminal and layout hooks
  const { columns: terminalWidth, rows: terminalHeight } = useTerminalSize();
  const { stdin, setRawMode } = useStdin();
  const { stdout } = useStdout();

  // Additional hooks moved from App.tsx
  const { stats: sessionStats } = useSessionStats();
  const branchName = useGitBranchName(config.getTargetDir());

  // Layout measurements
  const mainControlsRef = useRef<DOMElement>(null);
  const staticExtraHeight = 3;

  useEffect(() => {
    (async () => {
      // Note: the program will not work if this fails so let errors be
      // handled by the global catch.
      await config.initialize();
      setConfigInitialized(true);
    })();
    registerCleanup(async () => {
      const ideClient = await IdeClient.getInstance();
      await ideClient.disconnect();
    });
  }, [config]);

  useEffect(
    () => setUpdateHandler(historyManager.addItem, setUpdateInfo),
    [historyManager.addItem],
  );

  // Watch for model changes (e.g., from Flash fallback)
  useEffect(() => {
    const checkModelChange = () => {
      const effectiveModel = getEffectiveModel();
      if (effectiveModel !== currentModel) {
        setCurrentModel(effectiveModel);
      }
    };

    checkModelChange();
    const interval = setInterval(checkModelChange, 1000); // Check every second

    return () => clearInterval(interval);
  }, [config, currentModel, getEffectiveModel]);

  const {
    consoleMessages,
    handleNewMessage,
    clearConsoleMessages: clearConsoleMessagesState,
  } = useConsoleMessages();

  useEffect(() => {
    const consolePatcher = new ConsolePatcher({
      onNewMessage: handleNewMessage,
      debugMode: config.getDebugMode(),
    });
    consolePatcher.patch();
    registerCleanup(consolePatcher.cleanup);
  }, [handleNewMessage, config]);

  const widthFraction = 0.9;
  const inputWidth = Math.max(
    20,
    Math.floor(terminalWidth * widthFraction) - 3,
  );
  const suggestionsWidth = Math.max(20, Math.floor(terminalWidth * 0.8));
  const mainAreaWidth = Math.floor(terminalWidth * 0.9);
  const staticAreaMaxItemHeight = Math.max(terminalHeight * 4, 100);

  const isValidPath = useCallback((filePath: string): boolean => {
    try {
      return fs.existsSync(filePath) && fs.statSync(filePath).isFile();
    } catch (_e) {
      return false;
    }
  }, []);

  const buffer = useTextBuffer({
    initialText: '',
    viewport: { height: 10, width: inputWidth },
    stdin,
    setRawMode,
    isValidPath,
    shellModeActive,
  });

  useEffect(() => {
    const fetchUserMessages = async () => {
      const pastMessagesRaw = (await logger?.getPreviousUserMessages()) || [];
      const currentSessionUserMessages = historyManager.history
        .filter(
          (item): item is HistoryItem & { type: 'user'; text: string } =>
            item.type === 'user' &&
            typeof item.text === 'string' &&
            item.text.trim() !== '',
        )
        .map((item) => item.text)
        .reverse();
      const combinedMessages = [
        ...currentSessionUserMessages,
        ...pastMessagesRaw,
      ];
      const deduplicatedMessages: string[] = [];
      if (combinedMessages.length > 0) {
        deduplicatedMessages.push(combinedMessages[0]);
        for (let i = 1; i < combinedMessages.length; i++) {
          if (combinedMessages[i] !== combinedMessages[i - 1]) {
            deduplicatedMessages.push(combinedMessages[i]);
          }
        }
      }
      setUserMessages(deduplicatedMessages.reverse());
    };
    fetchUserMessages();
  }, [historyManager.history, logger]);

  const refreshStatic = useCallback(() => {
    stdout.write(ansiEscapes.clearTerminal);
    setHistoryRemountKey((prev) => prev + 1);
  }, [setHistoryRemountKey, stdout]);

  const {
    isThemeDialogOpen,
    openThemeDialog,
    handleThemeSelect,
    handleThemeHighlight,
  } = useThemeCommand(
    settings,
    setThemeError,
    historyManager.addItem,
    initializationResult.themeError,
  );

  const { authState, setAuthState, authError, onAuthError } = useAuthCommand(
    settings,
    config,
  );

  const { proQuotaRequest, handleProQuotaChoice } = useQuotaAndFallback({
    config,
    historyManager,
    userTier,
    setAuthState,
    setModelSwitchedFromQuotaError,
  });

  // Derive auth state variables for backward compatibility with UIStateContext
  const isAuthDialogOpen = authState === AuthState.Updating;
  const isAuthenticating = authState === AuthState.Unauthenticated;

  // Create handleAuthSelect wrapper for backward compatibility
  const handleAuthSelect = useCallback(
    async (authType: AuthType | undefined, scope: SettingScope) => {
      if (authType) {
        await clearCachedCredentialFile();
        settings.setValue(scope, 'security.auth.selectedType', authType);

        try {
          await config.refreshAuth(authType);
          setAuthState(AuthState.Authenticated);
        } catch (e) {
          onAuthError(
            `Failed to authenticate: ${e instanceof Error ? e.message : String(e)}`,
          );
          return;
        }

        if (
          authType === AuthType.LOGIN_WITH_GOOGLE &&
          config.isBrowserLaunchSuppressed()
        ) {
          await runExitCleanup();
          console.log(`
----------------------------------------------------------------
Logging in with Google... Please restart Gemini CLI to continue.
----------------------------------------------------------------
          `);
          process.exit(0);
        }
      }
      setAuthState(AuthState.Authenticated);
    },
    [settings, config, setAuthState, onAuthError],
  );

  // Sync user tier from config when authentication changes
  useEffect(() => {
    // Only sync when not currently authenticating
    if (authState === AuthState.Authenticated) {
      setUserTier(config.getUserTier());
    }
  }, [config, authState]);

  // Check for enforced auth type mismatch
  useEffect(() => {
    if (
      settings.merged.security?.auth?.enforcedType &&
      settings.merged.security?.auth.selectedType &&
      settings.merged.security?.auth.enforcedType !==
        settings.merged.security?.auth.selectedType
    ) {
      onAuthError(
        `Authentication is enforced to be ${settings.merged.security?.auth.enforcedType}, but you are currently using ${settings.merged.security?.auth.selectedType}.`,
      );
    } else if (
      settings.merged.security?.auth?.selectedType &&
      !settings.merged.security?.auth?.useExternal
    ) {
      const error = validateAuthMethod(
        settings.merged.security.auth.selectedType,
      );
      if (error) {
        onAuthError(error);
      }
    }
  }, [
    settings.merged.security?.auth?.selectedType,
    settings.merged.security?.auth?.enforcedType,
    settings.merged.security?.auth?.useExternal,
    onAuthError,
  ]);

  const [editorError, setEditorError] = useState<string | null>(null);
  const {
    isEditorDialogOpen,
    openEditorDialog,
    handleEditorSelect,
    exitEditorDialog,
  } = useEditorSettings(settings, setEditorError, historyManager.addItem);

  const { isSettingsDialogOpen, openSettingsDialog, closeSettingsDialog } =
    useSettingsCommand();

  const {
    showWorkspaceMigrationDialog,
    workspaceExtensions,
    onWorkspaceMigrationDialogOpen,
    onWorkspaceMigrationDialogClose,
  } = useWorkspaceMigration(settings);

  const { toggleVimEnabled } = useVimMode();

  const slashCommandActions = useMemo(
    () => ({
      openAuthDialog: () => setAuthState(AuthState.Updating),
      openThemeDialog,
      openEditorDialog,
      openPrivacyNotice: () => setShowPrivacyNotice(true),
      openSettingsDialog,
      quit: (messages: HistoryItem[]) => {
        setQuittingMessages(messages);
        setTimeout(async () => {
          await runExitCleanup();
          process.exit(0);
        }, 100);
      },
      setDebugMessage,
      toggleCorgiMode: () => setCorgiMode((prev) => !prev),
    }),
    [
      setAuthState,
      openThemeDialog,
      openEditorDialog,
      openSettingsDialog,
      setQuittingMessages,
      setDebugMessage,
      setShowPrivacyNotice,
      setCorgiMode,
    ],
  );

  const {
    handleSlashCommand,
    slashCommands,
    pendingHistoryItems: pendingSlashCommandHistoryItems,
    commandContext,
    shellConfirmationRequest,
    confirmationRequest,
  } = useSlashCommandProcessor(
    config,
    settings,
    historyManager.addItem,
    historyManager.clearItems,
    historyManager.loadHistory,
    refreshStatic,
    toggleVimEnabled,
    setIsProcessing,
    setGeminiMdFileCount,
    slashCommandActions,
  );

  const performMemoryRefresh = useCallback(async () => {
    historyManager.addItem(
      {
        type: MessageType.INFO,
        text: 'Refreshing hierarchical memory (GEMINI.md or other context files)...',
      },
      Date.now(),
    );
    try {
      const { memoryContent, fileCount } = await loadHierarchicalGeminiMemory(
        process.cwd(),
        settings.merged.context?.loadMemoryFromIncludeDirectories
          ? config.getWorkspaceContext().getDirectories()
          : [],
        config.getDebugMode(),
        config.getFileService(),
        settings.merged,
        config.getExtensionContextFilePaths(),
        config.isTrustedFolder(),
        settings.merged.context?.importFormat || 'tree', // Use setting or default to 'tree'
        config.getFileFilteringOptions(),
      );

      config.setUserMemory(memoryContent);
      config.setGeminiMdFileCount(fileCount);
      setGeminiMdFileCount(fileCount);

      historyManager.addItem(
        {
          type: MessageType.INFO,
          text: `Memory refreshed successfully. ${
            memoryContent.length > 0
              ? `Loaded ${memoryContent.length} characters from ${fileCount} file(s).`
              : 'No memory content found.'
          }`,
        },
        Date.now(),
      );
      if (config.getDebugMode()) {
        console.log(
          `[DEBUG] Refreshed memory content in config: ${memoryContent.substring(
            0,
            200,
          )}...`,
        );
      }
    } catch (error) {
      const errorMessage = getErrorMessage(error);
      historyManager.addItem(
        {
          type: MessageType.ERROR,
          text: `Error refreshing memory: ${errorMessage}`,
        },
        Date.now(),
      );
      console.error('Error refreshing memory:', error);
    }
  }, [config, historyManager, settings.merged]);

  const cancelHandlerRef = useRef<() => void>(() => {});

  const {
    streamingState,
    submitQuery,
    initError,
    pendingHistoryItems: pendingGeminiHistoryItems,
    thought,
    cancelOngoingRequest,
  } = useGeminiStream(
    config.getGeminiClient(),
    historyManager.history,
    historyManager.addItem,
    config,
    settings,
    setDebugMessage,
    handleSlashCommand,
    shellModeActive,
    () => settings.merged.general?.preferredEditor as EditorType,
    onAuthError,
    performMemoryRefresh,
    modelSwitchedFromQuotaError,
    setModelSwitchedFromQuotaError,
    refreshStatic,
    () => cancelHandlerRef.current(),
  );

  const { messageQueue, addMessage, clearQueue, getQueuedMessagesText } =
    useMessageQueue({
      isConfigInitialized,
      streamingState,
      submitQuery,
    });

  cancelHandlerRef.current = useCallback(() => {
    const pendingHistoryItems = [
      ...pendingSlashCommandHistoryItems,
      ...pendingGeminiHistoryItems,
    ];
    if (isToolExecuting(pendingHistoryItems)) {
      buffer.setText(''); // Just clear the prompt
      return;
    }

    const lastUserMessage = userMessages.at(-1);
    let textToSet = lastUserMessage || '';

    const queuedText = getQueuedMessagesText();
    if (queuedText) {
      textToSet = textToSet ? `${textToSet}\n\n${queuedText}` : queuedText;
      clearQueue();
    }

    if (textToSet) {
      buffer.setText(textToSet);
    }
  }, [
    buffer,
    userMessages,
    getQueuedMessagesText,
    clearQueue,
    pendingSlashCommandHistoryItems,
    pendingGeminiHistoryItems,
  ]);

  const handleFinalSubmit = useCallback(
    (submittedValue: string) => {
      addMessage(submittedValue);
    },
    [addMessage],
  );

  const handleClearScreen = useCallback(() => {
    historyManager.clearItems();
    clearConsoleMessagesState();
    console.clear();
    refreshStatic();
  }, [historyManager, clearConsoleMessagesState, refreshStatic]);

  const { handleInput: vimHandleInput } = useVim(buffer, handleFinalSubmit);

  /**
   * Determines if the input prompt should be active and accept user input.
   * Input is disabled during:
   * - Initialization errors
   * - Slash command processing
   * - Tool confirmations (WaitingForConfirmation state)
   * - Any future streaming states not explicitly allowed
   */
  const isInputActive =
    !initError &&
    !isProcessing &&
    (streamingState === StreamingState.Idle ||
      streamingState === StreamingState.Responding) &&
    !proQuotaRequest;

  // Compute available terminal height based on controls measurement
  const availableTerminalHeight = useMemo(() => {
    if (mainControlsRef.current) {
      const fullFooterMeasurement = measureElement(mainControlsRef.current);
      return terminalHeight - fullFooterMeasurement.height - staticExtraHeight;
    }
    return terminalHeight - staticExtraHeight;
  }, [terminalHeight]);

  const isFocused = useFocus();
  useBracketedPaste();

  // Context file names computation
  const contextFileNames = useMemo(() => {
    const fromSettings = settings.merged.context?.fileName;
    return fromSettings
      ? Array.isArray(fromSettings)
        ? fromSettings
        : [fromSettings]
      : getAllGeminiMdFilenames();
  }, [settings.merged.context?.fileName]);
  // Initial prompt handling
  const initialPrompt = useMemo(() => config.getQuestion(), [config]);
  const initialPromptSubmitted = useRef(false);
  const geminiClient = config.getGeminiClient();

  useEffect(() => {
    if (
      initialPrompt &&
      isConfigInitialized &&
      !initialPromptSubmitted.current &&
      !isAuthenticating &&
      !isAuthDialogOpen &&
      !isThemeDialogOpen &&
      !isEditorDialogOpen &&
      !showPrivacyNotice &&
      geminiClient?.isInitialized?.()
    ) {
      handleFinalSubmit(initialPrompt);
      initialPromptSubmitted.current = true;
    }
  }, [
    initialPrompt,
    isConfigInitialized,
    handleFinalSubmit,
    isAuthenticating,
    isAuthDialogOpen,
    isThemeDialogOpen,
    isEditorDialogOpen,
    showPrivacyNotice,
    geminiClient,
  ]);

  const [idePromptAnswered, setIdePromptAnswered] = useState(false);
  const [currentIDE, setCurrentIDE] = useState<DetectedIde | null>(null);

  useEffect(() => {
    const getIde = async () => {
      const ideClient = await IdeClient.getInstance();
      const currentIde = ideClient.getCurrentIde();
      setCurrentIDE(currentIde || null);
    };
    getIde();
  }, []);
  const shouldShowIdePrompt = Boolean(
    currentIDE &&
      !config.getIdeMode() &&
      !settings.merged.ide?.hasSeenNudge &&
      !idePromptAnswered,
  );

  const [showErrorDetails, setShowErrorDetails] = useState<boolean>(false);
  const [showToolDescriptions, setShowToolDescriptions] =
    useState<boolean>(false);

  const [ctrlCPressedOnce, setCtrlCPressedOnce] = useState(false);
  const ctrlCTimerRef = useRef<NodeJS.Timeout | null>(null);
  const [ctrlDPressedOnce, setCtrlDPressedOnce] = useState(false);
  const ctrlDTimerRef = useRef<NodeJS.Timeout | null>(null);
  const [constrainHeight, setConstrainHeight] = useState<boolean>(true);
  const [ideContextState, setIdeContextState] = useState<
    IdeContext | undefined
  >();
  const [showEscapePrompt, setShowEscapePrompt] = useState(false);
  const [showIdeRestartPrompt, setShowIdeRestartPrompt] = useState(false);

  const { isFolderTrustDialogOpen, handleFolderTrustSelect, isRestarting: isFolderTrustRestarting } =
    useFolderTrust(settings, setIsTrustedFolder, refreshStatic, () => {
      setIsRestarting(true);
    });
  const { needsRestart: ideNeedsRestart } = useIdeTrustListener();
  const isInitialMount = useRef(true);

  useEffect(() => {
    if (ideNeedsRestart) {
      // IDE trust changed, force a restart.
      setShowIdeRestartPrompt(true);
    }
  }, [ideNeedsRestart]);

  useEffect(() => {
    if (isInitialMount.current) {
      isInitialMount.current = false;
      return;
    }

    const handler = setTimeout(() => {
      refreshStatic();
    }, 300);

    return () => {
      clearTimeout(handler);
    };
  }, [terminalWidth, refreshStatic]);

  useEffect(() => {
    if (isRestarting) {
      // Spawn the new process, inheriting the terminal.
      const child = spawn(process.execPath, process.argv.slice(1), {
        stdio: 'inherit',
      });

<<<<<<< HEAD
      // The parent process must not read from stdin anymore.
=======
      // Parent process must not read from stdin anymore as child process needs stdin.
>>>>>>> 02a960a9
      process.stdin.pause();

      // The parent now waits for the child to exit.
      child.on('exit', (code) => {
        process.exit(code ?? 0);
      });
    }
  }, [isRestarting]);

  useEffect(() => {
    const unsubscribe = ideContext.subscribeToIdeContext(setIdeContextState);
    setIdeContextState(ideContext.getIdeContext());
    return unsubscribe;
  }, []);

  useEffect(() => {
    const openDebugConsole = () => {
      setShowErrorDetails(true);
      setConstrainHeight(false);
    };
    appEvents.on(AppEvent.OpenDebugConsole, openDebugConsole);

    const logErrorHandler = (errorMessage: unknown) => {
      handleNewMessage({
        type: 'error',
        content: String(errorMessage),
        count: 1,
      });
    };
    appEvents.on(AppEvent.LogError, logErrorHandler);

    return () => {
      appEvents.off(AppEvent.OpenDebugConsole, openDebugConsole);
      appEvents.off(AppEvent.LogError, logErrorHandler);
    };
  }, [handleNewMessage]);

  const handleEscapePromptChange = useCallback((showPrompt: boolean) => {
    setShowEscapePrompt(showPrompt);
  }, []);

  const handleIdePromptComplete = useCallback(
    (result: IdeIntegrationNudgeResult) => {
      if (result.userSelection === 'yes') {
        handleSlashCommand('/ide install');
        settings.setValue(
          SettingScope.User,
          'hasSeenIdeIntegrationNudge',
          true,
        );
      } else if (result.userSelection === 'dismiss') {
        settings.setValue(
          SettingScope.User,
          'hasSeenIdeIntegrationNudge',
          true,
        );
      }
      setIdePromptAnswered(true);
    },
    [handleSlashCommand, settings],
  );

  const { elapsedTime, currentLoadingPhrase } =
    useLoadingIndicator(streamingState);

  const handleExit = useCallback(
    (
      pressedOnce: boolean,
      setPressedOnce: (value: boolean) => void,
      timerRef: React.MutableRefObject<NodeJS.Timeout | null>,
    ) => {
      if (pressedOnce) {
        if (timerRef.current) {
          clearTimeout(timerRef.current);
        }
        handleSlashCommand('/quit');
      } else {
        setPressedOnce(true);
        timerRef.current = setTimeout(() => {
          setPressedOnce(false);
          timerRef.current = null;
        }, CTRL_EXIT_PROMPT_DURATION_MS);
      }
    },
    [handleSlashCommand],
  );

  const handleGlobalKeypress = useCallback(
    (key: Key) => {
      // Debug log keystrokes if enabled
      if (settings.merged.general?.debugKeystrokeLogging) {
        console.log('[DEBUG] Keystroke:', JSON.stringify(key));
      }

      const anyDialogOpen =
        isThemeDialogOpen ||
        isAuthDialogOpen ||
        isEditorDialogOpen ||
        isSettingsDialogOpen ||
        isFolderTrustDialogOpen ||
        showPrivacyNotice;
      if (anyDialogOpen) {
        return;
      }

      let enteringConstrainHeightMode = false;
      if (!constrainHeight) {
        enteringConstrainHeightMode = true;
        setConstrainHeight(true);
      }

      if (keyMatchers[Command.SHOW_ERROR_DETAILS](key)) {
        setShowErrorDetails((prev) => !prev);
      } else if (keyMatchers[Command.TOGGLE_TOOL_DESCRIPTIONS](key)) {
        const newValue = !showToolDescriptions;
        setShowToolDescriptions(newValue);

        const mcpServers = config.getMcpServers();
        if (Object.keys(mcpServers || {}).length > 0) {
          handleSlashCommand(newValue ? '/mcp desc' : '/mcp nodesc');
        }
      } else if (
        keyMatchers[Command.TOGGLE_IDE_CONTEXT_DETAIL](key) &&
        config.getIdeMode() &&
        ideContextState
      ) {
        handleSlashCommand('/ide status');
      } else if (keyMatchers[Command.QUIT](key)) {
        if (!ctrlCPressedOnce) {
          cancelOngoingRequest?.();
        }
        handleExit(ctrlCPressedOnce, setCtrlCPressedOnce, ctrlCTimerRef);
      } else if (keyMatchers[Command.EXIT](key)) {
        if (buffer.text.length > 0) {
          return;
        }
        handleExit(ctrlDPressedOnce, setCtrlDPressedOnce, ctrlDTimerRef);
      } else if (
        keyMatchers[Command.SHOW_MORE_LINES](key) &&
        !enteringConstrainHeightMode
      ) {
        setConstrainHeight(false);
      }
    },
    [
      constrainHeight,
      setConstrainHeight,
      setShowErrorDetails,
      showToolDescriptions,
      setShowToolDescriptions,
      config,
      ideContextState,
      handleExit,
      ctrlCPressedOnce,
      setCtrlCPressedOnce,
      ctrlCTimerRef,
      buffer.text.length,
      ctrlDPressedOnce,
      setCtrlDPressedOnce,
      ctrlDTimerRef,
      handleSlashCommand,
      cancelOngoingRequest,
      isThemeDialogOpen,
      isAuthDialogOpen,
      isEditorDialogOpen,
      isSettingsDialogOpen,
      isFolderTrustDialogOpen,
      showPrivacyNotice,
      settings.merged.general?.debugKeystrokeLogging,
    ],
  );

  useKeypress(handleGlobalKeypress, { isActive: true });
  useKeypress(
    (key) => {
      if (key.name === 'r' || key.name === 'R') {
        process.exit(0);
      }
    },
    { isActive: showIdeRestartPrompt },
  );

  const filteredConsoleMessages = useMemo(() => {
    if (config.getDebugMode()) {
      return consoleMessages;
    }
    return consoleMessages.filter((msg) => msg.type !== 'debug');
  }, [consoleMessages, config]);

  // Computed values
  const errorCount = useMemo(
    () =>
      filteredConsoleMessages
        .filter((msg) => msg.type === 'error')
        .reduce((total, msg) => total + msg.count, 0),
    [filteredConsoleMessages],
  );

  const nightly = props.version.includes('nightly');

  const dialogsVisible = useMemo(
    () =>
      showWorkspaceMigrationDialog ||
      shouldShowIdePrompt ||
      isFolderTrustDialogOpen ||
      !!shellConfirmationRequest ||
      !!confirmationRequest ||
      isThemeDialogOpen ||
      isSettingsDialogOpen ||
      isAuthenticating ||
      isAuthDialogOpen ||
      isEditorDialogOpen ||
      showPrivacyNotice ||
      !!proQuotaRequest,
    [
      showWorkspaceMigrationDialog,
      shouldShowIdePrompt,
      isFolderTrustDialogOpen,
      shellConfirmationRequest,
      confirmationRequest,
      isThemeDialogOpen,
      isSettingsDialogOpen,
      isAuthenticating,
      isAuthDialogOpen,
      isEditorDialogOpen,
      showPrivacyNotice,
      proQuotaRequest,
    ],
  );

  const pendingHistoryItems = useMemo(
    () => [...pendingSlashCommandHistoryItems, ...pendingGeminiHistoryItems],
    [pendingSlashCommandHistoryItems, pendingGeminiHistoryItems],
  );

  const uiState: UIState = useMemo(
    () => ({
      history: historyManager.history,
      isThemeDialogOpen,
      themeError,
      isAuthenticating,
      isConfigInitialized,
      authError,
      isAuthDialogOpen,
      editorError,
      isEditorDialogOpen,
      showPrivacyNotice,
      corgiMode,
      debugMessage,
      quittingMessages,
      isSettingsDialogOpen,
      slashCommands,
      pendingSlashCommandHistoryItems,
      commandContext,
      shellConfirmationRequest,
      confirmationRequest,
      geminiMdFileCount,
      streamingState,
      initError,
      pendingGeminiHistoryItems,
      thought,
      shellModeActive,
      userMessages,
      buffer,
      inputWidth,
      suggestionsWidth,
      isInputActive,
      shouldShowIdePrompt,
      isFolderTrustDialogOpen: isFolderTrustDialogOpen ?? false,
      isTrustedFolder,
      constrainHeight,
      showErrorDetails,
      filteredConsoleMessages,
      ideContextState,
      showToolDescriptions,
      ctrlCPressedOnce,
      ctrlDPressedOnce,
      showEscapePrompt,
      isFocused,
      elapsedTime,
      currentLoadingPhrase,
      historyRemountKey,
      messageQueue,
      showAutoAcceptIndicator,
      showWorkspaceMigrationDialog,
      workspaceExtensions,
      currentModel,
      userTier,
      proQuotaRequest,
      contextFileNames,
      errorCount,
      availableTerminalHeight,
      mainAreaWidth,
      staticAreaMaxItemHeight,
      staticExtraHeight,
      dialogsVisible,
      pendingHistoryItems,
      nightly,
      branchName,
      sessionStats,
      terminalWidth,
      terminalHeight,
      mainControlsRef,
      currentIDE,
      updateInfo,
      showIdeRestartPrompt,
      isRestarting: isFolderTrustRestarting,
    }),
    [
      historyManager.history,
      isThemeDialogOpen,
      themeError,
      isAuthenticating,
      isConfigInitialized,
      authError,
      isAuthDialogOpen,
      editorError,
      isEditorDialogOpen,
      showPrivacyNotice,
      corgiMode,
      debugMessage,
      quittingMessages,
      isSettingsDialogOpen,
      slashCommands,
      pendingSlashCommandHistoryItems,
      commandContext,
      shellConfirmationRequest,
      confirmationRequest,
      geminiMdFileCount,
      streamingState,
      initError,
      pendingGeminiHistoryItems,
      thought,
      shellModeActive,
      userMessages,
      buffer,
      inputWidth,
      suggestionsWidth,
      isInputActive,
      shouldShowIdePrompt,
      isFolderTrustDialogOpen,
      isTrustedFolder,
      constrainHeight,
      showErrorDetails,
      filteredConsoleMessages,
      ideContextState,
      showToolDescriptions,
      ctrlCPressedOnce,
      ctrlDPressedOnce,
      showEscapePrompt,
      isFocused,
      elapsedTime,
      currentLoadingPhrase,
      historyRemountKey,
      messageQueue,
      showAutoAcceptIndicator,
      showWorkspaceMigrationDialog,
      workspaceExtensions,
      userTier,
      proQuotaRequest,
      contextFileNames,
      errorCount,
      availableTerminalHeight,
      mainAreaWidth,
      staticAreaMaxItemHeight,
      staticExtraHeight,
      dialogsVisible,
      pendingHistoryItems,
      nightly,
      branchName,
      sessionStats,
      terminalWidth,
      terminalHeight,
      mainControlsRef,
      currentIDE,
      updateInfo,
      showIdeRestartPrompt,
      isFolderTrustRestarting,
      currentModel,
    ],
  );

  const uiActions: UIActions = useMemo(
    () => ({
      handleThemeSelect,
      handleThemeHighlight,
      handleAuthSelect,
      setAuthState,
      onAuthError,
      handleEditorSelect,
      exitEditorDialog,
      exitPrivacyNotice: () => setShowPrivacyNotice(false),
      closeSettingsDialog,
      setShellModeActive,
      vimHandleInput,
      handleIdePromptComplete,
      handleFolderTrustSelect,
      setConstrainHeight,
      onEscapePromptChange: handleEscapePromptChange,
      refreshStatic,
      handleFinalSubmit,
      handleClearScreen,
      onWorkspaceMigrationDialogOpen,
      onWorkspaceMigrationDialogClose,
      handleProQuotaChoice,
    }),
    [
      handleThemeSelect,
      handleThemeHighlight,
      handleAuthSelect,
      setAuthState,
      onAuthError,
      handleEditorSelect,
      exitEditorDialog,
      closeSettingsDialog,
      setShellModeActive,
      vimHandleInput,
      handleIdePromptComplete,
      handleFolderTrustSelect,
      setConstrainHeight,
      handleEscapePromptChange,
      refreshStatic,
      handleFinalSubmit,
      handleClearScreen,
      onWorkspaceMigrationDialogOpen,
      onWorkspaceMigrationDialogClose,
      handleProQuotaChoice,
    ],
  );

<<<<<<< HEAD
=======
  // Removing parent's UI from termnial for child UI's to be visible.
>>>>>>> 02a960a9
  if (isRestarting) {
    return null;
  }

  return (
    <UIStateContext.Provider value={uiState}>
      <UIActionsContext.Provider value={uiActions}>
        <ConfigContext.Provider value={config}>
          <AppContext.Provider
            value={{
              version: props.version,
              startupWarnings: props.startupWarnings || [],
            }}
          >
            <App />
          </AppContext.Provider>
        </ConfigContext.Provider>
      </UIActionsContext.Provider>
    </UIStateContext.Provider>
  );
};<|MERGE_RESOLUTION|>--- conflicted
+++ resolved
@@ -716,11 +716,7 @@
         stdio: 'inherit',
       });
 
-<<<<<<< HEAD
-      // The parent process must not read from stdin anymore.
-=======
       // Parent process must not read from stdin anymore as child process needs stdin.
->>>>>>> 02a960a9
       process.stdin.pause();
 
       // The parent now waits for the child to exit.
@@ -1151,10 +1147,7 @@
     ],
   );
 
-<<<<<<< HEAD
-=======
   // Removing parent's UI from termnial for child UI's to be visible.
->>>>>>> 02a960a9
   if (isRestarting) {
     return null;
   }
