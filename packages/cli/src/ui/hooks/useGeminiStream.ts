--- conflicted
+++ resolved
@@ -758,13 +758,9 @@
             // before we add loop detected message to history
             loopDetectedRef.current = true;
             break;
-<<<<<<< HEAD
-=======
-          case ServerGeminiEventType.Retry:
           case ServerGeminiEventType.InvalidStream:
             // Will add the missing logic later
             break;
->>>>>>> cce24573
           default: {
             // enforces exhaustive switch-case
             const unreachable: never = event;
