--- conflicted
+++ resolved
@@ -1,10 +1,6 @@
 {
   "name": "@google/gemini-cli",
-<<<<<<< HEAD
-  "version": "0.9.0-nightly.20251001.163dba7e",
-=======
   "version": "0.8.1",
->>>>>>> a1cc5ac2
   "description": "Gemini CLI",
   "repository": {
     "type": "git",
@@ -29,11 +25,7 @@
     "dist"
   ],
   "config": {
-<<<<<<< HEAD
-    "sandboxImageUri": "us-docker.pkg.dev/gemini-code-dev/gemini-cli/sandbox:0.9.0-nightly.20251001.163dba7e"
-=======
     "sandboxImageUri": "us-docker.pkg.dev/gemini-code-dev/gemini-cli/sandbox:0.8.1"
->>>>>>> a1cc5ac2
   },
   "dependencies": {
     "@google/gemini-cli-core": "file:../core",
